--- conflicted
+++ resolved
@@ -8,18 +8,13 @@
 	"context"
 	"encoding/json"
 	"io"
+	"log/slog"
 	"net/http"
 	"sync"
 	"sync/atomic"
 	"time"
 
-<<<<<<< HEAD
-	"log/slog"
-=======
 	"github.com/mochi-mqtt/server/v2/system"
->>>>>>> 0df69a4a
-
-	"github.com/mochi-co/mqtt/v2/system"
 )
 
 // HTTPStats is a listener for presenting the server $SYS stats on a JSON http endpoint.
