// SPDX-License-Identifier: MIT
// SPDX-FileCopyrightText: 2022 mochi-mqtt, mochi-co
// SPDX-FileContributor: mochi-co

// Package mqtt provides a high performance, fully compliant MQTT v5 broker server with v3.1.1 backward compatibility.
package mqtt

import (
	"errors"
	"fmt"
	"math"
	"net"
	"os"
	"runtime"
	"sort"
	"strconv"
	"strings"
	"sync/atomic"
	"time"

	"github.com/mochi-mqtt/server/v2/hooks/storage"
	"github.com/mochi-mqtt/server/v2/listeners"
	"github.com/mochi-mqtt/server/v2/packets"
	"github.com/mochi-mqtt/server/v2/system"

	"log/slog"
)

const (
<<<<<<< HEAD
	Version                       = "2.6.0" // the current server version.
=======
	Version                       = "2.4.6" // the current server version.
>>>>>>> 26720c2f
	defaultSysTopicInterval int64 = 1       // the interval between $SYS topic publishes
	LocalListener                 = "local"
	InlineClientId                = "inline"
)

var (
	// Deprecated: Use NewDefaultServerCapabilities to avoid data race issue.
	DefaultServerCapabilities = NewDefaultServerCapabilities()

	ErrListenerIDExists       = errors.New("listener id already exists")                               // a listener with the same id already exists
	ErrConnectionClosed       = errors.New("connection not open")                                      // connection is closed
	ErrInlineClientNotEnabled = errors.New("please set Options.InlineClient=true to use this feature") // inline client is not enabled by default
	ErrOptionsUnreadable      = errors.New("unable to read options from bytes")
)

// Capabilities indicates the capabilities and features provided by the server.
type Capabilities struct {
<<<<<<< HEAD
	MaximumMessageExpiryInterval int64           `yaml:"maximum_message_expiry_interval" json:"maximum_message_expiry_interval"` // maximum message expiry if message expiry is 0 or over
	MaximumClientWritesPending   int32           `yaml:"maximum_client_writes_pending" json:"maximum_client_writes_pending"`     // maximum number of pending message writes for a client
	MaximumSessionExpiryInterval uint32          `yaml:"maximum_session_expiry_interval" json:"maximum_session_expiry_interval"` // maximum number of seconds to keep disconnected sessions
	MaximumPacketSize            uint32          `yaml:"maximum_packet_size" json:"maximum_packet_size"`                         // maximum packet size, no limit if 0
	maximumPacketID              uint32          // unexported, used for testing only
	ReceiveMaximum               uint16          `yaml:"receive_maximum" json:"receive_maximum"`                   // maximum number of concurrent qos messages per client
	MaximumInflight              uint16          `yaml:"maximum_inflight" json:"maximum_inflight"`                 // maximum number of qos > 0 messages can be stored, 0(=8192)-65535
	TopicAliasMaximum            uint16          `yaml:"topic_alias_maximum" json:"topic_alias_maximum"`           // maximum topic alias value
	SharedSubAvailable           byte            `yaml:"shared_sub_available" json:"shared_sub_available"`         // support of shared subscriptions
	MinimumProtocolVersion       byte            `yaml:"minimum_protocol_version" json:"minimum_protocol_version"` // minimum supported mqtt version
	Compatibilities              Compatibilities `yaml:"compatibilities" json:"compatibilities"`                   // version compatibilities the server provides
	MaximumQos                   byte            `yaml:"maximum_qos" json:"maximum_qos"`                           // maximum qos value available to clients
	RetainAvailable              byte            `yaml:"retain_available" json:"retain_available"`                 // support of retain messages
	WildcardSubAvailable         byte            `yaml:"wildcard_sub_available" json:"wildcard_sub_available"`     // support of wildcard subscriptions
	SubIDAvailable               byte            `yaml:"sub_id_available" json:"sub_id_available"`                 // support of subscription identifiers
=======
	MaximumMessageExpiryInterval int64  // maximum message expiry if message expiry is 0 or over
	MaximumClientWritesPending   int32  // maximum number of pending message writes for a client
	MaximumSessionExpiryInterval uint32 // maximum number of seconds to keep disconnected sessions
	MaximumPacketSize            uint32 // maximum packet size, no limit if 0
	maximumPacketID              uint32 // unexported, used for testing only
	ReceiveMaximum               uint16 // maximum number of concurrent qos messages per client
	MaximumInflight              uint16 // maximum number of qos > 0 messages can be stored, 0(=8192)-65535
	TopicAliasMaximum            uint16 // maximum topic alias value
	SharedSubAvailable           byte   // support of shared subscriptions
	MinimumProtocolVersion       byte   // minimum supported mqtt version
	Compatibilities              Compatibilities
	MaximumQos                   byte // maximum qos value available to clients
	RetainAvailable              byte // support of retain messages
	WildcardSubAvailable         byte // support of wildcard subscriptions
	SubIDAvailable               byte // support of subscription identifiers
>>>>>>> 26720c2f
}

// NewDefaultServerCapabilities defines the default features and capabilities provided by the server.
func NewDefaultServerCapabilities() *Capabilities {
	return &Capabilities{
		MaximumMessageExpiryInterval: 60 * 60 * 24,   // maximum message expiry if message expiry is 0 or over
		MaximumClientWritesPending:   1024 * 8,       // maximum number of pending message writes for a client
		MaximumSessionExpiryInterval: math.MaxUint32, // maximum number of seconds to keep disconnected sessions
		MaximumPacketSize:            0,              // no maximum packet size
		maximumPacketID:              math.MaxUint16,
		ReceiveMaximum:               1024,           // maximum number of concurrent qos messages per client
		MaximumInflight:              1024 * 8,       // maximum number of qos > 0 messages can be stored
		TopicAliasMaximum:            math.MaxUint16, // maximum topic alias value
		SharedSubAvailable:           1,              // shared subscriptions are available
		MinimumProtocolVersion:       3,              // minimum supported mqtt version (3.0.0)
		MaximumQos:                   2,              // maximum qos value available to clients
		RetainAvailable:              1,              // retain messages is available
		WildcardSubAvailable:         1,              // wildcard subscriptions are available
		SubIDAvailable:               1,              // subscription identifiers are available
	}
<<<<<<< HEAD

=======
>>>>>>> 26720c2f
}

// Compatibilities provides flags for using compatibility modes.
type Compatibilities struct {
	ObscureNotAuthorized       bool `yaml:"obscure_not_authorized" json:"obscure_not_authorized"`                 // return unspecified errors instead of not authorized
	PassiveClientDisconnect    bool `yaml:"passive_client_disconnect" json:"passive_client_disconnect"`           // don't disconnect the client forcefully after sending disconnect packet (paho - spec violation)
	AlwaysReturnResponseInfo   bool `yaml:"always_return_response_info" json:"always_return_response_info"`       // always return response info (useful for testing)
	RestoreSysInfoOnRestart    bool `yaml:"restore_sys_info_on_restart" json:"restore_sys_info_on_restart"`       // restore system info from store as if server never stopped
	NoInheritedPropertiesOnAck bool `yaml:"no_inherited_properties_on_ack" json:"no_inherited_properties_on_ack"` // don't allow inherited user properties on ack (paho - spec violation)
}

// Options contains configurable options for the server.
type Options struct {
	// Listeners specifies any listeners which should be dynamically added on serve. Used when setting listeners by config.
	Listeners []listeners.Config `yaml:"listeners" json:"listeners"`

	// Hooks specifies any hooks which should be dynamically added on serve. Used when setting hooks by config.
	Hooks []HookLoadConfig `yaml:"hooks" json:"hooks"`

	// Capabilities defines the server features and behaviour. If you only wish to modify
	// several of these values, set them explicitly - e.g.
	// 	server.Options.Capabilities.MaximumClientWritesPending = 16 * 1024
	Capabilities *Capabilities `yaml:"capabilities" json:"capabilities"`

	// ClientNetWriteBufferSize specifies the size of the client *bufio.Writer write buffer.
	ClientNetWriteBufferSize int `yaml:"client_net_write_buffer_size" json:"client_net_write_buffer_size"`

	// ClientNetReadBufferSize specifies the size of the client *bufio.Reader read buffer.
	ClientNetReadBufferSize int `yaml:"client_net_read_buffer_size" json:"client_net_read_buffer_size"`

	// Logger specifies a custom configured implementation of zerolog to override
	// the servers default logger configuration. If you wish to change the log level,
	// of the default logger, you can do so by setting:
	// server := mqtt.New(nil)
	// level := new(slog.LevelVar)
	// server.Slog = slog.New(slog.NewTextHandler(os.Stdout, &slog.HandlerOptions{
	// 	Level: level,
	// }))
	// level.Set(slog.LevelDebug)
	Logger *slog.Logger `yaml:"-" json:"-"`

	// SysTopicResendInterval specifies the interval between $SYS topic updates in seconds.
	SysTopicResendInterval int64 `yaml:"sys_topic_resend_interval" json:"sys_topic_resend_interval"`

	// Enable Inline client to allow direct subscribing and publishing from the parent codebase,
	// with negligible performance difference (disabled by default to prevent confusion in statistics).
	InlineClient bool `yaml:"inline_client" json:"inline_client"`
}

// Server is an MQTT broker server. It should be created with server.New()
// in order to ensure all the internal fields are correctly populated.
type Server struct {
	Options      *Options             // configurable server options
	Listeners    *listeners.Listeners // listeners are network interfaces which listen for new connections
	Clients      *Clients             // clients known to the broker
	Topics       *TopicsIndex         // an index of topic filter subscriptions and retained messages
	Info         *system.Info         // values about the server commonly known as $SYS topics
	loop         *loop                // loop contains tickers for the system event loop
	done         chan bool            // indicate that the server is ending
	Log          *slog.Logger         // minimal no-alloc logger
	hooks        *Hooks               // hooks contains hooks for extra functionality such as auth and persistent storage
	inlineClient *Client              // inlineClient is a special client used for inline subscriptions and inline Publish
}

// loop contains interval tickers for the system events loop.
type loop struct {
	sysTopics      *time.Ticker     // interval ticker for sending updating $SYS topics
	clientExpiry   *time.Ticker     // interval ticker for cleaning expired clients
	inflightExpiry *time.Ticker     // interval ticker for cleaning up expired inflight messages
	retainedExpiry *time.Ticker     // interval ticker for cleaning retained messages
	willDelaySend  *time.Ticker     // interval ticker for sending Will Messages with a delay
	willDelayed    *packets.Packets // activate LWT packets which will be sent after a delay
}

// ops contains server values which can be propagated to other structs.
type ops struct {
	options *Options     // a pointer to the server options and capabilities, for referencing in clients
	info    *system.Info // pointers to server system info
	hooks   *Hooks       // pointer to the server hooks
	log     *slog.Logger // a structured logger for the client
}

// New returns a new instance of mochi mqtt broker. Optional parameters
// can be specified to override some default settings (see Options).
func New(opts *Options) *Server {
	if opts == nil {
		opts = new(Options)
	}

	opts.ensureDefaults()

	s := &Server{
		done:      make(chan bool),
		Clients:   NewClients(),
		Topics:    NewTopicsIndex(),
		Listeners: listeners.New(),
		loop: &loop{
			sysTopics:      time.NewTicker(time.Second * time.Duration(opts.SysTopicResendInterval)),
			clientExpiry:   time.NewTicker(time.Second),
			inflightExpiry: time.NewTicker(time.Second),
			retainedExpiry: time.NewTicker(time.Second),
			willDelaySend:  time.NewTicker(time.Second),
			willDelayed:    packets.NewPackets(),
		},
		Options: opts,
		Info: &system.Info{
			Version: Version,
			Started: time.Now().Unix(),
		},
		Log: opts.Logger,
		hooks: &Hooks{
			Log: opts.Logger,
		},
	}

	if s.Options.InlineClient {
		s.inlineClient = s.NewClient(nil, LocalListener, InlineClientId, true)
		s.Clients.Add(s.inlineClient)
	}

	return s
}

// ensureDefaults ensures that the server starts with sane default values, if none are provided.
func (o *Options) ensureDefaults() {
	if o.Capabilities == nil {
		o.Capabilities = NewDefaultServerCapabilities()
	}

	o.Capabilities.maximumPacketID = math.MaxUint16 // spec maximum is 65535

	if o.Capabilities.MaximumInflight == 0 {
		o.Capabilities.MaximumInflight = 1024 * 8
	}

	if o.SysTopicResendInterval == 0 {
		o.SysTopicResendInterval = defaultSysTopicInterval
	}

	if o.ClientNetWriteBufferSize == 0 {
		o.ClientNetWriteBufferSize = 1024 * 2
	}

	if o.ClientNetReadBufferSize == 0 {
		o.ClientNetReadBufferSize = 1024 * 2
	}

	if o.Logger == nil {
		log := slog.New(slog.NewTextHandler(os.Stdout, nil))
		o.Logger = log
	}
}

// NewClient returns a new Client instance, populated with all the required values and
// references to be used with the server. If you are using this client to directly publish
// messages from the embedding application, set the inline flag to true to bypass ACL and
// topic validation checks.
func (s *Server) NewClient(c net.Conn, listener string, id string, inline bool) *Client {
	cl := newClient(c, &ops{ // [MQTT-3.1.2-6] implicit
		options: s.Options,
		info:    s.Info,
		hooks:   s.hooks,
		log:     s.Log,
	})

	cl.ID = id
	cl.Net.Listener = listener

	if inline { // inline clients bypass acl and some validity checks.
		cl.Net.Inline = true
		// By default, we don't want to restrict developer publishes,
		// but if you do, reset this after creating inline client.
		cl.State.Inflight.ResetReceiveQuota(math.MaxInt32)
	}

	return cl
}

// AddHook attaches a new Hook to the server. Ideally, this should be called
// before the server is started with s.Serve().
func (s *Server) AddHook(hook Hook, config any) error {
	nl := s.Log.With("hook", hook.ID())
	hook.SetOpts(nl, &HookOptions{
		Capabilities: s.Options.Capabilities,
	})

	s.Log.Info("added hook", "hook", hook.ID())
	return s.hooks.Add(hook, config)
}

// AddHooksFromConfig adds hooks to the server which were specified in the hooks config (usually from a config file).
// New built-in hooks should be added to this list.
func (s *Server) AddHooksFromConfig(hooks []HookLoadConfig) error {
	for _, h := range hooks {
		if err := s.AddHook(h.Hook, h.Config); err != nil {
			return err
		}
	}
	return nil
}

// AddListener adds a new network listener to the server, for receiving incoming client connections.
func (s *Server) AddListener(l listeners.Listener) error {
	if _, ok := s.Listeners.Get(l.ID()); ok {
		return ErrListenerIDExists
	}

	nl := s.Log.With(slog.String("listener", l.ID()))
	err := l.Init(nl)
	if err != nil {
		return err
	}

	s.Listeners.Add(l)

	s.Log.Info("attached listener", "id", l.ID(), "protocol", l.Protocol(), "address", l.Address())
	return nil
}

// AddListenersFromConfig adds listeners to the server which were specified in the listeners config (usually from a config file).
// New built-in listeners should be added to this list.
func (s *Server) AddListenersFromConfig(configs []listeners.Config) error {
	for _, conf := range configs {
		var l listeners.Listener
		switch strings.ToLower(conf.Type) {
		case listeners.TypeTCP:
			l = listeners.NewTCP(conf)
		case listeners.TypeWS:
			l = listeners.NewWebsocket(conf)
		case listeners.TypeUnix:
			l = listeners.NewUnixSock(conf)
		case listeners.TypeHealthCheck:
			l = listeners.NewHTTPHealthCheck(conf)
		case listeners.TypeSysInfo:
			l = listeners.NewHTTPStats(conf, s.Info)
		case listeners.TypeMock:
			l = listeners.NewMockListener(conf.ID, conf.Address)
		default:
			s.Log.Error("listener type unavailable by config", "listener", conf.Type)
			continue
		}
		if err := s.AddListener(l); err != nil {
			return err
		}
	}
	return nil
}

// Serve starts the event loops responsible for establishing client connections
// on all attached listeners, publishing the system topics, and starting all hooks.
func (s *Server) Serve() error {
	s.Log.Info("mochi mqtt starting", "version", Version)
	defer s.Log.Info("mochi mqtt server started")

	if len(s.Options.Listeners) > 0 {
		err := s.AddListenersFromConfig(s.Options.Listeners)
		if err != nil {
			return err
		}
	}

	if len(s.Options.Hooks) > 0 {
		err := s.AddHooksFromConfig(s.Options.Hooks)
		if err != nil {
			return err
		}
	}

	if s.hooks.Provides(
		StoredClients,
		StoredInflightMessages,
		StoredRetainedMessages,
		StoredSubscriptions,
		StoredSysInfo,
	) {
		err := s.readStore()
		if err != nil {
			return err
		}
	}

	go s.eventLoop()                            // spin up event loop for issuing $SYS values and closing server.
	s.Listeners.ServeAll(s.EstablishConnection) // start listening on all listeners.
	s.publishSysTopics()                        // begin publishing $SYS system values.
	s.hooks.OnStarted()

	return nil
}

// eventLoop loops forever, running various server housekeeping methods at different intervals.
func (s *Server) eventLoop() {
	s.Log.Debug("system event loop started")
	defer s.Log.Debug("system event loop halted")

	for {
		select {
		case <-s.done:
			s.loop.sysTopics.Stop()
			return
		case <-s.loop.sysTopics.C:
			s.publishSysTopics()
		case <-s.loop.clientExpiry.C:
			s.clearExpiredClients(time.Now().Unix())
		case <-s.loop.retainedExpiry.C:
			s.clearExpiredRetainedMessages(time.Now().Unix())
		case <-s.loop.willDelaySend.C:
			s.sendDelayedLWT(time.Now().Unix())
		case <-s.loop.inflightExpiry.C:
			s.clearExpiredInflights(time.Now().Unix())
		}
	}
}

// EstablishConnection establishes a new client when a listener accepts a new connection.
func (s *Server) EstablishConnection(listener string, c net.Conn) error {
	cl := s.NewClient(c, listener, "", false)
	return s.attachClient(cl, listener)
}

// attachClient validates an incoming client connection and if viable, attaches the client
// to the server, performs session housekeeping, and reads incoming packets.
func (s *Server) attachClient(cl *Client, listener string) error {
	defer s.Listeners.ClientsWg.Done()
	s.Listeners.ClientsWg.Add(1)

	go cl.WriteLoop()
	defer cl.Stop(nil)

	pk, err := s.readConnectionPacket(cl)
	if err != nil {
		return fmt.Errorf("read connection: %w", err)
	}

	cl.ParseConnect(listener, pk)
	code := s.validateConnect(cl, pk) // [MQTT-3.1.4-1] [MQTT-3.1.4-2]
	if code != packets.CodeSuccess {
		if err := s.SendConnack(cl, code, false, nil); err != nil {
			return fmt.Errorf("invalid connection send ack: %w", err)
		}
		return code // [MQTT-3.2.2-7] [MQTT-3.1.4-6]
	}

	err = s.hooks.OnConnect(cl, pk)
	if err != nil {
		return err
	}

	cl.refreshDeadline(cl.State.Keepalive)
	if !s.hooks.OnConnectAuthenticate(cl, pk) { // [MQTT-3.1.4-2]
		err := s.SendConnack(cl, packets.ErrBadUsernameOrPassword, false, nil)
		if err != nil {
			return fmt.Errorf("invalid connection send ack: %w", err)
		}

		return packets.ErrBadUsernameOrPassword
	}

	atomic.AddInt64(&s.Info.ClientsConnected, 1)
	defer atomic.AddInt64(&s.Info.ClientsConnected, -1)

	s.hooks.OnSessionEstablish(cl, pk)

	sessionPresent := s.inheritClientSession(pk, cl)
	s.Clients.Add(cl) // [MQTT-4.1.0-1]

	err = s.SendConnack(cl, code, sessionPresent, nil) // [MQTT-3.1.4-5] [MQTT-3.2.0-1] [MQTT-3.2.0-2] &[MQTT-3.14.0-1]
	if err != nil {
		return fmt.Errorf("ack connection packet: %w", err)
	}

	s.loop.willDelayed.Delete(cl.ID) // [MQTT-3.1.3-9]

	if sessionPresent {
		err = cl.ResendInflightMessages(true)
		if err != nil {
			return fmt.Errorf("resend inflight: %w", err)
		}
	}

	s.hooks.OnSessionEstablished(cl, pk)

	err = cl.Read(s.receivePacket)
	if err != nil {
		s.sendLWT(cl)
		cl.Stop(err)
	} else {
		cl.Properties.Will = Will{} // [MQTT-3.14.4-3] [MQTT-3.1.2-10]
	}
	s.Log.Debug("client disconnected", "error", err, "client", cl.ID, "remote", cl.Net.Remote, "listener", listener)

	expire := (cl.Properties.ProtocolVersion == 5 && cl.Properties.Props.SessionExpiryInterval == 0) || (cl.Properties.ProtocolVersion < 5 && cl.Properties.Clean)
	s.hooks.OnDisconnect(cl, err, expire)

	if expire && atomic.LoadUint32(&cl.State.isTakenOver) == 0 {
		cl.ClearInflights()
		s.UnsubscribeClient(cl)
		s.Clients.Delete(cl.ID) // [MQTT-4.1.0-2] ![MQTT-3.1.2-23]
	}

	return err
}

// readConnectionPacket reads the first incoming header for a connection, and if
// acceptable, returns the valid connection packet.
func (s *Server) readConnectionPacket(cl *Client) (pk packets.Packet, err error) {
	fh := new(packets.FixedHeader)
	err = cl.ReadFixedHeader(fh)
	if err != nil {
		return
	}

	if fh.Type != packets.Connect {
		return pk, packets.ErrProtocolViolationRequireFirstConnect // [MQTT-3.1.0-1]
	}

	pk, err = cl.ReadPacket(fh)
	if err != nil {
		return
	}

	return
}

// receivePacket processes an incoming packet for a client, and issues a disconnect to the client
// if an error has occurred (if mqtt v5).
func (s *Server) receivePacket(cl *Client, pk packets.Packet) error {
	err := s.processPacket(cl, pk)
	if err != nil {
		if code, ok := err.(packets.Code); ok &&
			cl.Properties.ProtocolVersion == 5 &&
			code.Code >= packets.ErrUnspecifiedError.Code {
			_ = s.DisconnectClient(cl, code)
		}

		s.Log.Warn("error processing packet", "error", err, "client", cl.ID, "listener", cl.Net.Listener, "pk", pk)

		return err
	}

	return nil
}

// validateConnect validates that a connect packet is compliant.
func (s *Server) validateConnect(cl *Client, pk packets.Packet) packets.Code {
	code := pk.ConnectValidate() // [MQTT-3.1.4-1] [MQTT-3.1.4-2]
	if code != packets.CodeSuccess {
		return code
	}

	if cl.Properties.ProtocolVersion < 5 && !pk.Connect.Clean && pk.Connect.ClientIdentifier == "" {
		return packets.ErrUnspecifiedError
	}

	if cl.Properties.ProtocolVersion < s.Options.Capabilities.MinimumProtocolVersion {
		return packets.ErrUnsupportedProtocolVersion // [MQTT-3.1.2-2]
	} else if cl.Properties.Will.Qos > s.Options.Capabilities.MaximumQos {
		return packets.ErrQosNotSupported // [MQTT-3.2.2-12]
	} else if cl.Properties.Will.Retain && s.Options.Capabilities.RetainAvailable == 0x00 {
		return packets.ErrRetainNotSupported // [MQTT-3.2.2-13]
	}

	return code
}

// inheritClientSession inherits the state of an existing client sharing the same
// connection ID. If clean is true, the state of any previously existing client
// session is abandoned.
func (s *Server) inheritClientSession(pk packets.Packet, cl *Client) bool {
	if existing, ok := s.Clients.Get(pk.Connect.ClientIdentifier); ok {
		_ = s.DisconnectClient(existing, packets.ErrSessionTakenOver)                                   // [MQTT-3.1.4-3]
		if pk.Connect.Clean || (existing.Properties.Clean && existing.Properties.ProtocolVersion < 5) { // [MQTT-3.1.2-4] [MQTT-3.1.4-4]
			s.UnsubscribeClient(existing)
			existing.ClearInflights()
			atomic.StoreUint32(&existing.State.isTakenOver, 1) // only set isTakenOver after unsubscribe has occurred
			return false                                       // [MQTT-3.2.2-3]
		}

		atomic.StoreUint32(&existing.State.isTakenOver, 1)
		if existing.State.Inflight.Len() > 0 {
			cl.State.Inflight = existing.State.Inflight.Clone() // [MQTT-3.1.2-5]
			if cl.State.Inflight.maximumReceiveQuota == 0 && cl.ops.options.Capabilities.ReceiveMaximum != 0 {
				cl.State.Inflight.ResetReceiveQuota(int32(cl.ops.options.Capabilities.ReceiveMaximum)) // server receive max per client
				cl.State.Inflight.ResetSendQuota(int32(cl.Properties.Props.ReceiveMaximum))            // client receive max
			}
		}

		for _, sub := range existing.State.Subscriptions.GetAll() {
			existed := !s.Topics.Subscribe(cl.ID, sub) // [MQTT-3.8.4-3]
			if !existed {
				atomic.AddInt64(&s.Info.Subscriptions, 1)
			}
			cl.State.Subscriptions.Add(sub.Filter, sub)
		}

		// Clean the state of the existing client to prevent sequential take-overs
		// from increasing memory usage by inflights + subs * client-id.
		s.UnsubscribeClient(existing)
		existing.ClearInflights()

		s.Log.Debug("session taken over", "client", cl.ID, "old_remote", existing.Net.Remote, "new_remote", cl.Net.Remote)

		return true // [MQTT-3.2.2-3]
	}

	if atomic.LoadInt64(&s.Info.ClientsConnected) > atomic.LoadInt64(&s.Info.ClientsMaximum) {
		atomic.AddInt64(&s.Info.ClientsMaximum, 1)
	}

	return false // [MQTT-3.2.2-2]
}

// SendConnack returns a Connack packet to a client.
func (s *Server) SendConnack(cl *Client, reason packets.Code, present bool, properties *packets.Properties) error {
	if properties == nil {
		properties = &packets.Properties{
			ReceiveMaximum: s.Options.Capabilities.ReceiveMaximum,
		}
	}

	properties.ReceiveMaximum = s.Options.Capabilities.ReceiveMaximum // 3.2.2.3.3 Receive Maximum
	if cl.State.ServerKeepalive {                                     // You can set this dynamically using the OnConnect hook.
		properties.ServerKeepAlive = cl.State.Keepalive // [MQTT-3.1.2-21]
		properties.ServerKeepAliveFlag = true
	}

	if reason.Code >= packets.ErrUnspecifiedError.Code {
		if cl.Properties.ProtocolVersion < 5 {
			if v3reason, ok := packets.V5CodesToV3[reason]; ok { // NB v3 3.2.2.3 Connack return codes
				reason = v3reason
			}
		}

		properties.ReasonString = reason.Reason
		ack := packets.Packet{
			FixedHeader: packets.FixedHeader{
				Type: packets.Connack,
			},
			SessionPresent: false,       // [MQTT-3.2.2-6]
			ReasonCode:     reason.Code, // [MQTT-3.2.2-8]
			Properties:     *properties,
		}
		return cl.WritePacket(ack)
	}

	if s.Options.Capabilities.MaximumQos < 2 {
		properties.MaximumQos = s.Options.Capabilities.MaximumQos // [MQTT-3.2.2-9]
		properties.MaximumQosFlag = true
	}

	if cl.Properties.Props.AssignedClientID != "" {
		properties.AssignedClientID = cl.Properties.Props.AssignedClientID // [MQTT-3.1.3-7] [MQTT-3.2.2-16]
	}

	if cl.Properties.Props.SessionExpiryInterval > s.Options.Capabilities.MaximumSessionExpiryInterval {
		properties.SessionExpiryInterval = s.Options.Capabilities.MaximumSessionExpiryInterval
		properties.SessionExpiryIntervalFlag = true
		cl.Properties.Props.SessionExpiryInterval = properties.SessionExpiryInterval
		cl.Properties.Props.SessionExpiryIntervalFlag = true
	}

	ack := packets.Packet{
		FixedHeader: packets.FixedHeader{
			Type: packets.Connack,
		},
		SessionPresent: present,
		ReasonCode:     reason.Code, // [MQTT-3.2.2-8]
		Properties:     *properties,
	}
	return cl.WritePacket(ack)
}

// processPacket processes an inbound packet for a client. Since the method is
// typically called as a goroutine, errors are primarily for test checking purposes.
func (s *Server) processPacket(cl *Client, pk packets.Packet) error {
	var err error

	switch pk.FixedHeader.Type {
	case packets.Connect:
		err = s.processConnect(cl, pk)
	case packets.Disconnect:
		err = s.processDisconnect(cl, pk)
	case packets.Pingreq:
		err = s.processPingreq(cl, pk)
	case packets.Publish:
		code := pk.PublishValidate(s.Options.Capabilities.TopicAliasMaximum)
		if code != packets.CodeSuccess {
			return code
		}
		err = s.processPublish(cl, pk)
	case packets.Puback:
		err = s.processPuback(cl, pk)
	case packets.Pubrec:
		err = s.processPubrec(cl, pk)
	case packets.Pubrel:
		err = s.processPubrel(cl, pk)
	case packets.Pubcomp:
		err = s.processPubcomp(cl, pk)
	case packets.Subscribe:
		code := pk.SubscribeValidate()
		if code != packets.CodeSuccess {
			return code
		}
		err = s.processSubscribe(cl, pk)
	case packets.Unsubscribe:
		code := pk.UnsubscribeValidate()
		if code != packets.CodeSuccess {
			return code
		}
		err = s.processUnsubscribe(cl, pk)
	case packets.Auth:
		code := pk.AuthValidate()
		if code != packets.CodeSuccess {
			return code
		}
		err = s.processAuth(cl, pk)
	default:
		return fmt.Errorf("no valid packet available; %v", pk.FixedHeader.Type)
	}

	s.hooks.OnPacketProcessed(cl, pk, err)
	if err != nil {
		return err
	}

	if cl.State.Inflight.Len() > 0 && atomic.LoadInt32(&cl.State.Inflight.sendQuota) > 0 {
		next, ok := cl.State.Inflight.NextImmediate()
		if ok {
			_ = cl.WritePacket(next)
			if ok := cl.State.Inflight.Delete(next.PacketID); ok {
				atomic.AddInt64(&s.Info.Inflight, -1)
			}
			cl.State.Inflight.DecreaseSendQuota()
		}
	}

	return nil
}

// processConnect processes a Connect packet. The packet cannot be used to establish
// a new connection on an existing connection. See EstablishConnection instead.
func (s *Server) processConnect(cl *Client, _ packets.Packet) error {
	s.sendLWT(cl)
	return packets.ErrProtocolViolationSecondConnect // [MQTT-3.1.0-2]
}

// processPingreq processes a Pingreq packet.
func (s *Server) processPingreq(cl *Client, _ packets.Packet) error {
	return cl.WritePacket(packets.Packet{
		FixedHeader: packets.FixedHeader{
			Type: packets.Pingresp, // [MQTT-3.12.4-1]
		},
	})
}

// Publish publishes a publish packet into the broker as if it were sent from the specified client.
// This is a convenience function which wraps InjectPacket. As such, this method can publish packets
// to any topic (including $SYS) and bypass ACL checks. The qos byte is used for limiting the
// outbound qos (mqtt v5) rather than issuing to the broker (we assume qos 2 complete).
func (s *Server) Publish(topic string, payload []byte, retain bool, qos byte) error {
	if !s.Options.InlineClient {
		return ErrInlineClientNotEnabled
	}

	return s.InjectPacket(s.inlineClient, packets.Packet{
		FixedHeader: packets.FixedHeader{
			Type:   packets.Publish,
			Qos:    qos,
			Retain: retain,
		},
		TopicName: topic,
		Payload:   payload,
		PacketID:  uint16(qos), // we never process the inbound qos, but we need a packet id for validity checks.
	})
}

// Subscribe adds an inline subscription for the specified topic filter and subscription identifier
// with the provided handler function.
func (s *Server) Subscribe(filter string, subscriptionId int, handler InlineSubFn) error {
	if !s.Options.InlineClient {
		return ErrInlineClientNotEnabled
	}

	if handler == nil {
		return packets.ErrInlineSubscriptionHandlerInvalid
	}

	if !IsValidFilter(filter, false) {
		return packets.ErrTopicFilterInvalid
	}

	subscription := packets.Subscription{
		Identifier: subscriptionId,
		Filter:     filter,
	}

	pk := s.hooks.OnSubscribe(s.inlineClient, packets.Packet{ // subscribe like a normal client.
		Origin:      s.inlineClient.ID,
		FixedHeader: packets.FixedHeader{Type: packets.Subscribe},
		Filters:     packets.Subscriptions{subscription},
	})

	inlineSubscription := InlineSubscription{
		Subscription: subscription,
		Handler:      handler,
	}

	s.Topics.InlineSubscribe(inlineSubscription)
	s.hooks.OnSubscribed(s.inlineClient, pk, []byte{packets.CodeSuccess.Code})

	// Handling retained messages.
	for _, pkv := range s.Topics.Messages(filter) { // [MQTT-3.8.4-4]
		handler(s.inlineClient, inlineSubscription.Subscription, pkv)
	}
	return nil
}

// Unsubscribe removes an inline subscription for the specified subscription and topic filter.
// It allows you to unsubscribe a specific subscription from the internal subscription
// associated with the given topic filter.
func (s *Server) Unsubscribe(filter string, subscriptionId int) error {
	if !s.Options.InlineClient {
		return ErrInlineClientNotEnabled
	}

	if !IsValidFilter(filter, false) {
		return packets.ErrTopicFilterInvalid
	}

	pk := s.hooks.OnUnsubscribe(s.inlineClient, packets.Packet{
		Origin:      s.inlineClient.ID,
		FixedHeader: packets.FixedHeader{Type: packets.Unsubscribe},
		Filters: packets.Subscriptions{
			{
				Identifier: subscriptionId,
				Filter:     filter,
			},
		},
	})

	s.Topics.InlineUnsubscribe(subscriptionId, filter)
	s.hooks.OnUnsubscribed(s.inlineClient, pk)
	return nil
}

// InjectPacket injects a packet into the broker as if it were sent from the specified client.
// InlineClients using this method can publish packets to any topic (including $SYS) and bypass ACL checks.
func (s *Server) InjectPacket(cl *Client, pk packets.Packet) error {
	pk.ProtocolVersion = cl.Properties.ProtocolVersion

	err := s.processPacket(cl, pk)
	if err != nil {
		return err
	}

	atomic.AddInt64(&cl.ops.info.PacketsReceived, 1)
	if pk.FixedHeader.Type == packets.Publish {
		atomic.AddInt64(&cl.ops.info.MessagesReceived, 1)
	}

	return nil
}

// processPublish processes a Publish packet.
func (s *Server) processPublish(cl *Client, pk packets.Packet) error {
	if !cl.Net.Inline && !IsValidFilter(pk.TopicName, true) {
		return nil
	}

	if atomic.LoadInt32(&cl.State.Inflight.receiveQuota) == 0 {
		return s.DisconnectClient(cl, packets.ErrReceiveMaximum) // ~[MQTT-3.3.4-7] ~[MQTT-3.3.4-8]
	}

	if !cl.Net.Inline && !s.hooks.OnACLCheck(cl, pk.TopicName, true) {
		if pk.FixedHeader.Qos == 0 {
			return nil
		}

		if cl.Properties.ProtocolVersion != 5 {
			return s.DisconnectClient(cl, packets.ErrNotAuthorized)
		}

		ackType := packets.Puback
		if pk.FixedHeader.Qos == 2 {
			ackType = packets.Pubrec
		}

		ack := s.buildAck(pk.PacketID, ackType, 0, pk.Properties, packets.ErrNotAuthorized)
		return cl.WritePacket(ack)
	}

	pk.Origin = cl.ID
	pk.Created = time.Now().Unix()

	if !cl.Net.Inline {
		if pki, ok := cl.State.Inflight.Get(pk.PacketID); ok {
			if pki.FixedHeader.Type == packets.Pubrec { // [MQTT-4.3.3-10]
				ack := s.buildAck(pk.PacketID, packets.Pubrec, 0, pk.Properties, packets.ErrPacketIdentifierInUse)
				return cl.WritePacket(ack)
			}
			if ok := cl.State.Inflight.Delete(pk.PacketID); ok { // [MQTT-4.3.2-5]
				atomic.AddInt64(&s.Info.Inflight, -1)
			}
		}
	}

	if pk.Properties.TopicAliasFlag && pk.Properties.TopicAlias > 0 { // [MQTT-3.3.2-11]
		pk.TopicName = cl.State.TopicAliases.Inbound.Set(pk.Properties.TopicAlias, pk.TopicName)
	}

	if pk.FixedHeader.Qos > s.Options.Capabilities.MaximumQos {
		pk.FixedHeader.Qos = s.Options.Capabilities.MaximumQos // [MQTT-3.2.2-9] Reduce qos based on server max qos capability
	}

	pkx, err := s.hooks.OnPublish(cl, pk)
	if err == nil {
		pk = pkx
	} else if errors.Is(err, packets.ErrRejectPacket) {
		return nil
	} else if errors.Is(err, packets.CodeSuccessIgnore) {
		pk.Ignore = true
	} else if cl.Properties.ProtocolVersion == 5 && pk.FixedHeader.Qos > 0 && errors.As(err, new(packets.Code)) {
		err = cl.WritePacket(s.buildAck(pk.PacketID, packets.Puback, 0, pk.Properties, err.(packets.Code)))
		if err != nil {
			return err
		}
		return nil
	}

	if pk.FixedHeader.Retain { // [MQTT-3.3.1-5] ![MQTT-3.3.1-8]
		s.retainMessage(cl, pk)
	}

	// If it's inlineClient, it can't handle PUBREC and PUBREL.
	// When it publishes a package with a qos > 0, the server treats
	// the package as qos=0, and the client receives it as qos=1 or 2.
	if pk.FixedHeader.Qos == 0 || cl.Net.Inline {
		s.publishToSubscribers(pk)
		s.hooks.OnPublished(cl, pk)
		return nil
	}

	cl.State.Inflight.DecreaseReceiveQuota()
	ack := s.buildAck(pk.PacketID, packets.Puback, 0, pk.Properties, packets.QosCodes[pk.FixedHeader.Qos]) // [MQTT-4.3.2-4]
	if pk.FixedHeader.Qos == 2 {
		ack = s.buildAck(pk.PacketID, packets.Pubrec, 0, pk.Properties, packets.CodeSuccess) // [MQTT-3.3.4-1] [MQTT-4.3.3-8]
	}

	if ok := cl.State.Inflight.Set(ack); ok {
		atomic.AddInt64(&s.Info.Inflight, 1)
		s.hooks.OnQosPublish(cl, ack, ack.Created, 0)
	}

	err = cl.WritePacket(ack)
	if err != nil {
		return err
	}

	if pk.FixedHeader.Qos == 1 {
		if ok := cl.State.Inflight.Delete(ack.PacketID); ok {
			atomic.AddInt64(&s.Info.Inflight, -1)
		}
		cl.State.Inflight.IncreaseReceiveQuota()
		s.hooks.OnQosComplete(cl, ack)
	}

	s.publishToSubscribers(pk)
	s.hooks.OnPublished(cl, pk)

	return nil
}

// retainMessage adds a message to a topic, and if a persistent store is provided,
// adds the message to the store to be reloaded if necessary.
func (s *Server) retainMessage(cl *Client, pk packets.Packet) {
	if s.Options.Capabilities.RetainAvailable == 0 || pk.Ignore {
		return
	}

	out := pk.Copy(false)
	r := s.Topics.RetainMessage(out)
	s.hooks.OnRetainMessage(cl, pk, r)
	atomic.StoreInt64(&s.Info.Retained, int64(s.Topics.Retained.Len()))
}

// publishToSubscribers publishes a publish packet to all subscribers with matching topic filters.
func (s *Server) publishToSubscribers(pk packets.Packet) {
	if pk.Ignore {
		return
	}

	if pk.Created == 0 {
		pk.Created = time.Now().Unix()
	}

	pk.Expiry = pk.Created + s.Options.Capabilities.MaximumMessageExpiryInterval
	if pk.Properties.MessageExpiryInterval > 0 {
		pk.Expiry = pk.Created + int64(pk.Properties.MessageExpiryInterval)
	}

	subscribers := s.Topics.Subscribers(pk.TopicName)
	if len(subscribers.Shared) > 0 {
		subscribers = s.hooks.OnSelectSubscribers(subscribers, pk)
		if len(subscribers.SharedSelected) == 0 {
			subscribers.SelectShared()
		}
		subscribers.MergeSharedSelected()
	}

	for _, inlineSubscription := range subscribers.InlineSubscriptions {
		inlineSubscription.Handler(s.inlineClient, inlineSubscription.Subscription, pk)
	}

	for id, subs := range subscribers.Subscriptions {
		if cl, ok := s.Clients.Get(id); ok {
			_, err := s.publishToClient(cl, subs, pk)
			if err != nil {
				s.Log.Debug("failed publishing packet", "error", err, "client", cl.ID, "packet", pk)
			}
		}
	}
}

func (s *Server) publishToClient(cl *Client, sub packets.Subscription, pk packets.Packet) (packets.Packet, error) {
	if sub.NoLocal && pk.Origin == cl.ID {
		return pk, nil // [MQTT-3.8.3-3]
	}

	out := pk.Copy(false)
	if !s.hooks.OnACLCheck(cl, pk.TopicName, false) {
		return out, packets.ErrNotAuthorized
	}
	if !sub.FwdRetainedFlag && ((cl.Properties.ProtocolVersion == 5 && !sub.RetainAsPublished) || cl.Properties.ProtocolVersion < 5) { // ![MQTT-3.3.1-13] [v3 MQTT-3.3.1-9]
		out.FixedHeader.Retain = false // [MQTT-3.3.1-12]
	}

	if len(sub.Identifiers) > 0 { // [MQTT-3.3.4-3]
		out.Properties.SubscriptionIdentifier = []int{}
		for _, id := range sub.Identifiers {
			out.Properties.SubscriptionIdentifier = append(out.Properties.SubscriptionIdentifier, id) // [MQTT-3.3.4-4] ![MQTT-3.3.4-5]
		}
		sort.Ints(out.Properties.SubscriptionIdentifier)
	}

	if out.FixedHeader.Qos > sub.Qos {
		out.FixedHeader.Qos = sub.Qos
	}

	if out.FixedHeader.Qos > s.Options.Capabilities.MaximumQos {
		out.FixedHeader.Qos = s.Options.Capabilities.MaximumQos // [MQTT-3.2.2-9]
	}

	if cl.Properties.Props.TopicAliasMaximum > 0 {
		var aliasExists bool
		out.Properties.TopicAlias, aliasExists = cl.State.TopicAliases.Outbound.Set(pk.TopicName)
		if out.Properties.TopicAlias > 0 {
			out.Properties.TopicAliasFlag = true
			if aliasExists {
				out.TopicName = ""
			}
		}
	}

	if out.FixedHeader.Qos > 0 {
		if cl.State.Inflight.Len() >= int(s.Options.Capabilities.MaximumInflight) {
			// add hook?
			atomic.AddInt64(&s.Info.InflightDropped, 1)
			s.Log.Warn("client store quota reached", "client", cl.ID, "listener", cl.Net.Listener)
			return out, packets.ErrQuotaExceeded
		}

		i, err := cl.NextPacketID() // [MQTT-4.3.2-1] [MQTT-4.3.3-1]
		if err != nil {
			s.hooks.OnPacketIDExhausted(cl, pk)
			atomic.AddInt64(&s.Info.InflightDropped, 1)
			s.Log.Warn("packet ids exhausted", "error", err, "client", cl.ID, "listener", cl.Net.Listener)
			return out, packets.ErrQuotaExceeded
		}

		out.PacketID = uint16(i) // [MQTT-2.2.1-4]
		sentQuota := atomic.LoadInt32(&cl.State.Inflight.sendQuota)

		if ok := cl.State.Inflight.Set(out); ok { // [MQTT-4.3.2-3] [MQTT-4.3.3-3]
			atomic.AddInt64(&s.Info.Inflight, 1)
			s.hooks.OnQosPublish(cl, out, out.Created, 0)
			cl.State.Inflight.DecreaseSendQuota()
		}

		if sentQuota == 0 && atomic.LoadInt32(&cl.State.Inflight.maximumSendQuota) > 0 {
			out.Expiry = -1
			cl.State.Inflight.Set(out)
			return out, nil
		}
	}

	if cl.Net.Conn == nil || cl.Closed() {
		return out, packets.CodeDisconnect
	}

	select {
	case cl.State.outbound <- &out:
		atomic.AddInt32(&cl.State.outboundQty, 1)
	default:
		atomic.AddInt64(&s.Info.MessagesDropped, 1)
		cl.ops.hooks.OnPublishDropped(cl, pk)
		if out.FixedHeader.Qos > 0 {
			cl.State.Inflight.Delete(out.PacketID) // packet was dropped due to irregular circumstances, so rollback inflight.
			cl.State.Inflight.IncreaseSendQuota()
		}
		return out, packets.ErrPendingClientWritesExceeded
	}

	return out, nil
}

func (s *Server) publishRetainedToClient(cl *Client, sub packets.Subscription, existed bool) {
	if IsSharedFilter(sub.Filter) {
		return // 4.8.2 Non-normative - Shared Subscriptions - No Retained Messages are sent to the Session when it first subscribes.
	}

	if sub.RetainHandling == 1 && existed || sub.RetainHandling == 2 { // [MQTT-3.3.1-10] [MQTT-3.3.1-11]
		return
	}

	sub.FwdRetainedFlag = true
	for _, pkv := range s.Topics.Messages(sub.Filter) { // [MQTT-3.8.4-4]
		_, err := s.publishToClient(cl, sub, pkv)
		if err != nil {
			s.Log.Debug("failed to publish retained message", "error", err, "client", cl.ID, "listener", cl.Net.Listener, "packet", pkv)
			continue
		}
		s.hooks.OnRetainPublished(cl, pkv)
	}
}

// buildAck builds a standardised ack message for Puback, Pubrec, Pubrel, Pubcomp packets.
func (s *Server) buildAck(packetID uint16, pkt, qos byte, properties packets.Properties, reason packets.Code) packets.Packet {
	if s.Options.Capabilities.Compatibilities.NoInheritedPropertiesOnAck {
		properties = packets.Properties{}
	}
	if reason.Code >= packets.ErrUnspecifiedError.Code {
		properties.ReasonString = reason.Reason
	}

	pk := packets.Packet{
		FixedHeader: packets.FixedHeader{
			Type: pkt,
			Qos:  qos,
		},
		PacketID:   packetID,    // [MQTT-2.2.1-5]
		ReasonCode: reason.Code, // [MQTT-3.4.2-1]
		Properties: properties,
		Created:    time.Now().Unix(),
		Expiry:     time.Now().Unix() + s.Options.Capabilities.MaximumMessageExpiryInterval,
	}

	return pk
}

// processPuback processes a Puback packet, denoting completion of a QOS 1 packet sent from the server.
func (s *Server) processPuback(cl *Client, pk packets.Packet) error {
	if _, ok := cl.State.Inflight.Get(pk.PacketID); !ok {
		return nil // omit, but would be packets.ErrPacketIdentifierNotFound
	}

	if ok := cl.State.Inflight.Delete(pk.PacketID); ok { // [MQTT-4.3.2-5]
		cl.State.Inflight.IncreaseSendQuota()
		atomic.AddInt64(&s.Info.Inflight, -1)
		s.hooks.OnQosComplete(cl, pk)
	}

	return nil
}

// processPubrec processes a Pubrec packet, denoting receipt of a QOS 2 packet sent from the server.
func (s *Server) processPubrec(cl *Client, pk packets.Packet) error {
	if _, ok := cl.State.Inflight.Get(pk.PacketID); !ok { // [MQTT-4.3.3-7] [MQTT-4.3.3-13]
		return cl.WritePacket(s.buildAck(pk.PacketID, packets.Pubrel, 1, pk.Properties, packets.ErrPacketIdentifierNotFound))
	}

	if pk.ReasonCode >= packets.ErrUnspecifiedError.Code || !pk.ReasonCodeValid() { // [MQTT-4.3.3-4]
		if ok := cl.State.Inflight.Delete(pk.PacketID); ok {
			atomic.AddInt64(&s.Info.Inflight, -1)
		}
		cl.ops.hooks.OnQosDropped(cl, pk)
		return nil // as per MQTT5 Section 4.13.2 paragraph 2
	}

	ack := s.buildAck(pk.PacketID, packets.Pubrel, 1, pk.Properties, packets.CodeSuccess) // [MQTT-4.3.3-4] ![MQTT-4.3.3-6]
	cl.State.Inflight.DecreaseReceiveQuota()                                              // -1 RECV QUOTA
	cl.State.Inflight.Set(ack)                                                            // [MQTT-4.3.3-5]
	return cl.WritePacket(ack)
}

// processPubrel processes a Pubrel packet, denoting completion of a QOS 2 packet sent from the client.
func (s *Server) processPubrel(cl *Client, pk packets.Packet) error {
	if _, ok := cl.State.Inflight.Get(pk.PacketID); !ok { // [MQTT-4.3.3-7] [MQTT-4.3.3-13]
		return cl.WritePacket(s.buildAck(pk.PacketID, packets.Pubcomp, 0, pk.Properties, packets.ErrPacketIdentifierNotFound))
	}

	if pk.ReasonCode >= packets.ErrUnspecifiedError.Code || !pk.ReasonCodeValid() { // [MQTT-4.3.3-9]
		if ok := cl.State.Inflight.Delete(pk.PacketID); ok {
			atomic.AddInt64(&s.Info.Inflight, -1)
		}
		cl.ops.hooks.OnQosDropped(cl, pk)
		return nil
	}

	ack := s.buildAck(pk.PacketID, packets.Pubcomp, 0, pk.Properties, packets.CodeSuccess) // [MQTT-4.3.3-11]
	cl.State.Inflight.Set(ack)

	err := cl.WritePacket(ack)
	if err != nil {
		return err
	}

	cl.State.Inflight.IncreaseReceiveQuota()             // +1 RECV QUOTA
	cl.State.Inflight.IncreaseSendQuota()                // +1 SENT QUOTA
	if ok := cl.State.Inflight.Delete(pk.PacketID); ok { // [MQTT-4.3.3-12]
		atomic.AddInt64(&s.Info.Inflight, -1)
		s.hooks.OnQosComplete(cl, pk)
	}

	return nil
}

// processPubcomp processes a Pubcomp packet, denoting completion of a QOS 2 packet sent from the server.
func (s *Server) processPubcomp(cl *Client, pk packets.Packet) error {
	// regardless of whether the pubcomp is a success or failure, we end the qos flow, delete inflight, and restore the quotas.
	cl.State.Inflight.IncreaseReceiveQuota() // +1 RECV QUOTA
	cl.State.Inflight.IncreaseSendQuota()    // +1 SENT QUOTA
	if ok := cl.State.Inflight.Delete(pk.PacketID); ok {
		atomic.AddInt64(&s.Info.Inflight, -1)
		s.hooks.OnQosComplete(cl, pk)
	}

	return nil
}

// processSubscribe processes a Subscribe packet.
func (s *Server) processSubscribe(cl *Client, pk packets.Packet) error {
	pk = s.hooks.OnSubscribe(cl, pk)
	code := packets.CodeSuccess
	if _, ok := cl.State.Inflight.Get(pk.PacketID); ok {
		code = packets.ErrPacketIdentifierInUse
	}

	filterExisted := make([]bool, len(pk.Filters))
	reasonCodes := make([]byte, len(pk.Filters))
	for i, sub := range pk.Filters {
		if code != packets.CodeSuccess {
			reasonCodes[i] = code.Code // NB 3.9.3 Non-normative 0x91
			continue
		} else if !IsValidFilter(sub.Filter, false) {
			reasonCodes[i] = packets.ErrTopicFilterInvalid.Code
		} else if sub.NoLocal && IsSharedFilter(sub.Filter) {
			reasonCodes[i] = packets.ErrProtocolViolationInvalidSharedNoLocal.Code // [MQTT-3.8.3-4]
		} else if !s.hooks.OnACLCheck(cl, sub.Filter, false) {
			reasonCodes[i] = packets.ErrNotAuthorized.Code
			if s.Options.Capabilities.Compatibilities.ObscureNotAuthorized {
				reasonCodes[i] = packets.ErrUnspecifiedError.Code
			}
		} else {
			isNew := s.Topics.Subscribe(cl.ID, sub) // [MQTT-3.8.4-3]
			if isNew {
				atomic.AddInt64(&s.Info.Subscriptions, 1)
			}
			cl.State.Subscriptions.Add(sub.Filter, sub) // [MQTT-3.2.2-10]

			if sub.Qos > s.Options.Capabilities.MaximumQos {
				sub.Qos = s.Options.Capabilities.MaximumQos // [MQTT-3.2.2-9]
			}

			filterExisted[i] = !isNew
			reasonCodes[i] = sub.Qos // [MQTT-3.9.3-1] [MQTT-3.8.4-7]
		}

		if reasonCodes[i] > packets.CodeGrantedQos2.Code && cl.Properties.ProtocolVersion < 5 { // MQTT3
			reasonCodes[i] = packets.ErrUnspecifiedError.Code
		}
	}

	ack := packets.Packet{ // [MQTT-3.8.4-1] [MQTT-3.8.4-5]
		FixedHeader: packets.FixedHeader{
			Type: packets.Suback,
		},
		PacketID:    pk.PacketID, // [MQTT-2.2.1-6] [MQTT-3.8.4-2]
		ReasonCodes: reasonCodes, // [MQTT-3.8.4-6]
		Properties: packets.Properties{
			User: pk.Properties.User,
		},
	}

	if code.Code >= packets.ErrUnspecifiedError.Code {
		ack.Properties.ReasonString = code.Reason
	}

	s.hooks.OnSubscribed(cl, pk, reasonCodes)
	err := cl.WritePacket(ack)
	if err != nil {
		return err
	}

	for i, sub := range pk.Filters { // [MQTT-3.3.1-9]
		if reasonCodes[i] >= packets.ErrUnspecifiedError.Code {
			continue
		}

		s.publishRetainedToClient(cl, sub, filterExisted[i])
	}

	return nil
}

// processUnsubscribe processes an unsubscribe packet.
func (s *Server) processUnsubscribe(cl *Client, pk packets.Packet) error {
	code := packets.CodeSuccess
	if _, ok := cl.State.Inflight.Get(pk.PacketID); ok {
		code = packets.ErrPacketIdentifierInUse
	}

	pk = s.hooks.OnUnsubscribe(cl, pk)
	reasonCodes := make([]byte, len(pk.Filters))
	for i, sub := range pk.Filters { // [MQTT-3.10.4-6] [MQTT-3.11.3-1]
		if code != packets.CodeSuccess {
			reasonCodes[i] = code.Code // NB 3.11.3 Non-normative 0x91
			continue
		}

		if q := s.Topics.Unsubscribe(sub.Filter, cl.ID); q {
			atomic.AddInt64(&s.Info.Subscriptions, -1)
			reasonCodes[i] = packets.CodeSuccess.Code
		} else {
			reasonCodes[i] = packets.CodeNoSubscriptionExisted.Code
		}

		cl.State.Subscriptions.Delete(sub.Filter) // [MQTT-3.10.4-2] [MQTT-3.10.4-2] ~[MQTT-3.10.4-3]
	}

	ack := packets.Packet{ // [MQTT-3.10.4-4]
		FixedHeader: packets.FixedHeader{
			Type: packets.Unsuback,
		},
		PacketID:    pk.PacketID, // [MQTT-2.2.1-6]  [MQTT-3.10.4-5]
		ReasonCodes: reasonCodes, // [MQTT-3.11.3-2]
		Properties: packets.Properties{
			User: pk.Properties.User,
		},
	}

	if code.Code >= packets.ErrUnspecifiedError.Code {
		ack.Properties.ReasonString = code.Reason
	}

	s.hooks.OnUnsubscribed(cl, pk)
	return cl.WritePacket(ack)
}

// UnsubscribeClient unsubscribes a client from all of their subscriptions.
func (s *Server) UnsubscribeClient(cl *Client) {
	i := 0
	filterMap := cl.State.Subscriptions.GetAll()
	filters := make([]packets.Subscription, len(filterMap))
	for k := range filterMap {
		cl.State.Subscriptions.Delete(k)
	}

	if atomic.LoadUint32(&cl.State.isTakenOver) == 1 {
		return
	}

	for k, v := range filterMap {
		if s.Topics.Unsubscribe(k, cl.ID) {
			atomic.AddInt64(&s.Info.Subscriptions, -1)
		}
		filters[i] = v
		i++
	}
	s.hooks.OnUnsubscribed(cl, packets.Packet{FixedHeader: packets.FixedHeader{Type: packets.Unsubscribe}, Filters: filters})
}

// processAuth processes an Auth packet.
func (s *Server) processAuth(cl *Client, pk packets.Packet) error {
	_, err := s.hooks.OnAuthPacket(cl, pk)
	if err != nil {
		return err
	}

	return nil
}

// processDisconnect processes a Disconnect packet.
func (s *Server) processDisconnect(cl *Client, pk packets.Packet) error {
	if pk.Properties.SessionExpiryIntervalFlag {
		if pk.Properties.SessionExpiryInterval > 0 && cl.Properties.Props.SessionExpiryInterval == 0 {
			return packets.ErrProtocolViolationZeroNonZeroExpiry
		}

		cl.Properties.Props.SessionExpiryInterval = pk.Properties.SessionExpiryInterval
		cl.Properties.Props.SessionExpiryIntervalFlag = true
	}

	s.loop.willDelayed.Delete(cl.ID) // [MQTT-3.1.3-9] [MQTT-3.1.2-8]
	cl.Stop(packets.CodeDisconnect)  // [MQTT-3.14.4-2]

	return nil
}

// DisconnectClient sends a Disconnect packet to a client and then closes the client connection.
func (s *Server) DisconnectClient(cl *Client, code packets.Code) error {
	out := packets.Packet{
		FixedHeader: packets.FixedHeader{
			Type: packets.Disconnect,
		},
		ReasonCode: code.Code,
		Properties: packets.Properties{},
	}

	if code.Code >= packets.ErrUnspecifiedError.Code {
		out.Properties.ReasonString = code.Reason //  // [MQTT-3.14.2-1]
	}

	// We already have a code we are using to disconnect the client, so we are not
	// interested if the write packet fails due to a closed connection (as we are closing it).
	err := cl.WritePacket(out)
	if !s.Options.Capabilities.Compatibilities.PassiveClientDisconnect {
		cl.Stop(code)
		if code.Code >= packets.ErrUnspecifiedError.Code {
			return code
		}
	}

	return err
}

// publishSysTopics publishes the current values to the server $SYS topics.
// Due to the int to string conversions this method is not as cheap as
// some of the others so the publishing interval should be set appropriately.
func (s *Server) publishSysTopics() {
	pk := packets.Packet{
		FixedHeader: packets.FixedHeader{
			Type:   packets.Publish,
			Retain: true,
		},
		Created: time.Now().Unix(),
	}

	var m runtime.MemStats
	runtime.ReadMemStats(&m)
	atomic.StoreInt64(&s.Info.MemoryAlloc, int64(m.HeapInuse))
	atomic.StoreInt64(&s.Info.Threads, int64(runtime.NumGoroutine()))
	atomic.StoreInt64(&s.Info.Time, time.Now().Unix())
	atomic.StoreInt64(&s.Info.Uptime, time.Now().Unix()-atomic.LoadInt64(&s.Info.Started))
	atomic.StoreInt64(&s.Info.ClientsTotal, int64(s.Clients.Len()))
	atomic.StoreInt64(&s.Info.ClientsDisconnected, atomic.LoadInt64(&s.Info.ClientsTotal)-atomic.LoadInt64(&s.Info.ClientsConnected))

	info := s.Info.Clone()
	topics := map[string]string{
		SysPrefix + "/broker/version":              s.Info.Version,
		SysPrefix + "/broker/time":                 Int64toa(info.Time),
		SysPrefix + "/broker/uptime":               Int64toa(info.Uptime),
		SysPrefix + "/broker/started":              Int64toa(info.Started),
		SysPrefix + "/broker/load/bytes/received":  Int64toa(info.BytesReceived),
		SysPrefix + "/broker/load/bytes/sent":      Int64toa(info.BytesSent),
		SysPrefix + "/broker/clients/connected":    Int64toa(info.ClientsConnected),
		SysPrefix + "/broker/clients/disconnected": Int64toa(info.ClientsDisconnected),
		SysPrefix + "/broker/clients/maximum":      Int64toa(info.ClientsMaximum),
		SysPrefix + "/broker/clients/total":        Int64toa(info.ClientsTotal),
		SysPrefix + "/broker/packets/received":     Int64toa(info.PacketsReceived),
		SysPrefix + "/broker/packets/sent":         Int64toa(info.PacketsSent),
		SysPrefix + "/broker/messages/received":    Int64toa(info.MessagesReceived),
		SysPrefix + "/broker/messages/sent":        Int64toa(info.MessagesSent),
		SysPrefix + "/broker/messages/dropped":     Int64toa(info.MessagesDropped),
		SysPrefix + "/broker/messages/inflight":    Int64toa(info.Inflight),
		SysPrefix + "/broker/retained":             Int64toa(info.Retained),
		SysPrefix + "/broker/subscriptions":        Int64toa(info.Subscriptions),
		SysPrefix + "/broker/system/memory":        Int64toa(info.MemoryAlloc),
		SysPrefix + "/broker/system/threads":       Int64toa(info.Threads),
	}

	for topic, payload := range topics {
		pk.TopicName = topic
		pk.Payload = []byte(payload)
		s.Topics.RetainMessage(pk.Copy(false))
		s.publishToSubscribers(pk)
	}

	s.hooks.OnSysInfoTick(info)
}

// Close attempts to gracefully shut down the server, all listeners, clients, and stores.
func (s *Server) Close() error {
	close(s.done)
	s.Log.Info("gracefully stopping server")
	s.Listeners.CloseAll(s.closeListenerClients)
	s.hooks.OnStopped()
	s.hooks.Stop()

	s.Log.Info("mochi mqtt server stopped")
	return nil
}

// closeListenerClients closes all clients on the specified listener.
func (s *Server) closeListenerClients(listener string) {
	clients := s.Clients.GetByListener(listener)
	for _, cl := range clients {
		_ = s.DisconnectClient(cl, packets.ErrServerShuttingDown)
	}
}

// sendLWT issues an LWT message to a topic when a client disconnects.
func (s *Server) sendLWT(cl *Client) {
	if atomic.LoadUint32(&cl.Properties.Will.Flag) == 0 {
		return
	}

	modifiedLWT := s.hooks.OnWill(cl, cl.Properties.Will)

	pk := packets.Packet{
		FixedHeader: packets.FixedHeader{
			Type:   packets.Publish,
			Retain: modifiedLWT.Retain, // [MQTT-3.1.2-14] [MQTT-3.1.2-15]
			Qos:    modifiedLWT.Qos,
		},
		TopicName: modifiedLWT.TopicName,
		Payload:   modifiedLWT.Payload,
		Properties: packets.Properties{
			User: modifiedLWT.User,
		},
		Origin:  cl.ID,
		Created: time.Now().Unix(),
	}

	if cl.Properties.Will.WillDelayInterval > 0 {
		pk.Connect.WillProperties.WillDelayInterval = cl.Properties.Will.WillDelayInterval
		pk.Expiry = time.Now().Unix() + int64(pk.Connect.WillProperties.WillDelayInterval)
		s.loop.willDelayed.Add(cl.ID, pk)
		return
	}

	if pk.FixedHeader.Retain {
		s.retainMessage(cl, pk)
	}

	s.publishToSubscribers(pk)                      // [MQTT-3.1.2-8]
	atomic.StoreUint32(&cl.Properties.Will.Flag, 0) // [MQTT-3.1.2-10]
	s.hooks.OnWillSent(cl, pk)
}

// readStore reads in any data from the persistent datastore (if applicable).
func (s *Server) readStore() error {
	if s.hooks.Provides(StoredClients) {
		clients, err := s.hooks.StoredClients()
		if err != nil {
			return fmt.Errorf("failed to load clients; %w", err)
		}
		s.loadClients(clients)
		s.Log.Debug("loaded clients from store", "len", len(clients))
	}

	if s.hooks.Provides(StoredSubscriptions) {
		subs, err := s.hooks.StoredSubscriptions()
		if err != nil {
			return fmt.Errorf("load subscriptions; %w", err)
		}
		s.loadSubscriptions(subs)
		s.Log.Debug("loaded subscriptions from store", "len", len(subs))
	}

	if s.hooks.Provides(StoredInflightMessages) {
		inflight, err := s.hooks.StoredInflightMessages()
		if err != nil {
			return fmt.Errorf("load inflight; %w", err)
		}
		s.loadInflight(inflight)
		s.Log.Debug("loaded inflights from store", "len", len(inflight))
	}

	if s.hooks.Provides(StoredRetainedMessages) {
		retained, err := s.hooks.StoredRetainedMessages()
		if err != nil {
			return fmt.Errorf("load retained; %w", err)
		}
		s.loadRetained(retained)
		s.Log.Debug("loaded retained messages from store", "len", len(retained))
	}

	if s.hooks.Provides(StoredSysInfo) {
		sysInfo, err := s.hooks.StoredSysInfo()
		if err != nil {
			return fmt.Errorf("load server info; %w", err)
		}
		s.loadServerInfo(sysInfo.Info)
		s.Log.Debug("loaded $SYS info from store")
	}

	return nil
}

// loadServerInfo restores server info from the datastore.
func (s *Server) loadServerInfo(v system.Info) {
	if s.Options.Capabilities.Compatibilities.RestoreSysInfoOnRestart {
		atomic.StoreInt64(&s.Info.BytesReceived, v.BytesReceived)
		atomic.StoreInt64(&s.Info.BytesSent, v.BytesSent)
		atomic.StoreInt64(&s.Info.ClientsMaximum, v.ClientsMaximum)
		atomic.StoreInt64(&s.Info.ClientsTotal, v.ClientsTotal)
		atomic.StoreInt64(&s.Info.ClientsDisconnected, v.ClientsDisconnected)
		atomic.StoreInt64(&s.Info.MessagesReceived, v.MessagesReceived)
		atomic.StoreInt64(&s.Info.MessagesSent, v.MessagesSent)
		atomic.StoreInt64(&s.Info.MessagesDropped, v.MessagesDropped)
		atomic.StoreInt64(&s.Info.PacketsReceived, v.PacketsReceived)
		atomic.StoreInt64(&s.Info.PacketsSent, v.PacketsSent)
		atomic.StoreInt64(&s.Info.InflightDropped, v.InflightDropped)
	}
	atomic.StoreInt64(&s.Info.Retained, v.Retained)
	atomic.StoreInt64(&s.Info.Inflight, v.Inflight)
	atomic.StoreInt64(&s.Info.Subscriptions, v.Subscriptions)
}

// loadSubscriptions restores subscriptions from the datastore.
func (s *Server) loadSubscriptions(v []storage.Subscription) {
	for _, sub := range v {
		sb := packets.Subscription{
			Filter:            sub.Filter,
			RetainHandling:    sub.RetainHandling,
			Qos:               sub.Qos,
			RetainAsPublished: sub.RetainAsPublished,
			NoLocal:           sub.NoLocal,
			Identifier:        sub.Identifier,
		}
		if s.Topics.Subscribe(sub.Client, sb) {
			if cl, ok := s.Clients.Get(sub.Client); ok {
				cl.State.Subscriptions.Add(sub.Filter, sb)
			}
		}
	}
}

// loadClients restores clients from the datastore.
func (s *Server) loadClients(v []storage.Client) {
	for _, c := range v {
		cl := s.NewClient(nil, c.Listener, c.ID, false)
		cl.Properties.Username = c.Username
		cl.Properties.Clean = c.Clean
		cl.Properties.ProtocolVersion = c.ProtocolVersion
		cl.Properties.Props = packets.Properties{
			SessionExpiryInterval:     c.Properties.SessionExpiryInterval,
			SessionExpiryIntervalFlag: c.Properties.SessionExpiryIntervalFlag,
			AuthenticationMethod:      c.Properties.AuthenticationMethod,
			AuthenticationData:        c.Properties.AuthenticationData,
			RequestProblemInfoFlag:    c.Properties.RequestProblemInfoFlag,
			RequestProblemInfo:        c.Properties.RequestProblemInfo,
			RequestResponseInfo:       c.Properties.RequestResponseInfo,
			ReceiveMaximum:            c.Properties.ReceiveMaximum,
			TopicAliasMaximum:         c.Properties.TopicAliasMaximum,
			User:                      c.Properties.User,
			MaximumPacketSize:         c.Properties.MaximumPacketSize,
		}
		cl.Properties.Will = Will(c.Will)

		// cancel the context, update cl.State such as disconnected time and stopCause.
		cl.Stop(packets.ErrServerShuttingDown)

		expire := (cl.Properties.ProtocolVersion == 5 && cl.Properties.Props.SessionExpiryInterval == 0) || (cl.Properties.ProtocolVersion < 5 && cl.Properties.Clean)
		s.hooks.OnDisconnect(cl, packets.ErrServerShuttingDown, expire)
		if expire {
			cl.ClearInflights()
			s.UnsubscribeClient(cl)
		} else {
			s.Clients.Add(cl)
		}
	}
}

// loadInflight restores inflight messages from the datastore.
func (s *Server) loadInflight(v []storage.Message) {
	for _, msg := range v {
		if client, ok := s.Clients.Get(msg.Origin); ok {
			client.State.Inflight.Set(msg.ToPacket())
		}
	}
}

// loadRetained restores retained messages from the datastore.
func (s *Server) loadRetained(v []storage.Message) {
	for _, msg := range v {
		s.Topics.RetainMessage(msg.ToPacket())
	}
}

// clearExpiredClients deletes all clients which have been disconnected for longer
// than their given expiry intervals.
func (s *Server) clearExpiredClients(dt int64) {
	for id, client := range s.Clients.GetAll() {
		disconnected := atomic.LoadInt64(&client.State.disconnected)
		if disconnected == 0 {
			continue
		}

		expire := s.Options.Capabilities.MaximumSessionExpiryInterval
		if client.Properties.ProtocolVersion == 5 && client.Properties.Props.SessionExpiryIntervalFlag {
			expire = client.Properties.Props.SessionExpiryInterval
		}

		if disconnected+int64(expire) < dt {
			s.hooks.OnClientExpired(client)
			s.Clients.Delete(id) // [MQTT-4.1.0-2]
		}
	}
}

// clearExpiredRetainedMessage deletes retained messages from topics if they have expired.
func (s *Server) clearExpiredRetainedMessages(now int64) {
	for filter, pk := range s.Topics.Retained.GetAll() {
		expired := pk.ProtocolVersion == 5 && pk.Expiry > 0 && pk.Expiry < now // [MQTT-3.3.2-5]

		// If the maximum message expiry interval is set (greater than 0), and the message
		// retention period exceeds the maximum expiry, the message will be forcibly removed.
		enforced := s.Options.Capabilities.MaximumMessageExpiryInterval > 0 &&
			now-pk.Created > s.Options.Capabilities.MaximumMessageExpiryInterval

		if expired || enforced {
			s.Topics.Retained.Delete(filter)
			s.hooks.OnRetainedExpired(filter)
		}
	}
}

// clearExpiredInflights deletes any inflight messages which have expired.
func (s *Server) clearExpiredInflights(now int64) {
	for _, client := range s.Clients.GetAll() {
		if deleted := client.ClearExpiredInflights(now, s.Options.Capabilities.MaximumMessageExpiryInterval); len(deleted) > 0 {
			for _, id := range deleted {
				s.hooks.OnQosDropped(client, packets.Packet{PacketID: id})
			}
		}
	}
}

// sendDelayedLWT sends any LWT messages which have reached their issue time.
func (s *Server) sendDelayedLWT(dt int64) {
	for id, pk := range s.loop.willDelayed.GetAll() {
		if dt > pk.Expiry {
			s.publishToSubscribers(pk) // [MQTT-3.1.2-8]
			if cl, ok := s.Clients.Get(id); ok {
				if pk.FixedHeader.Retain {
					s.retainMessage(cl, pk)
				}
				cl.Properties.Will = Will{} // [MQTT-3.1.2-10]
				s.hooks.OnWillSent(cl, pk)
			}
			s.loop.willDelayed.Delete(id)
		}
	}
}

// Int64toa converts an int64 to a string.
func Int64toa(v int64) string {
	return strconv.FormatInt(v, 10)
}<|MERGE_RESOLUTION|>--- conflicted
+++ resolved
@@ -27,11 +27,7 @@
 )
 
 const (
-<<<<<<< HEAD
 	Version                       = "2.6.0" // the current server version.
-=======
-	Version                       = "2.4.6" // the current server version.
->>>>>>> 26720c2f
 	defaultSysTopicInterval int64 = 1       // the interval between $SYS topic publishes
 	LocalListener                 = "local"
 	InlineClientId                = "inline"
@@ -49,7 +45,6 @@
 
 // Capabilities indicates the capabilities and features provided by the server.
 type Capabilities struct {
-<<<<<<< HEAD
 	MaximumMessageExpiryInterval int64           `yaml:"maximum_message_expiry_interval" json:"maximum_message_expiry_interval"` // maximum message expiry if message expiry is 0 or over
 	MaximumClientWritesPending   int32           `yaml:"maximum_client_writes_pending" json:"maximum_client_writes_pending"`     // maximum number of pending message writes for a client
 	MaximumSessionExpiryInterval uint32          `yaml:"maximum_session_expiry_interval" json:"maximum_session_expiry_interval"` // maximum number of seconds to keep disconnected sessions
@@ -65,23 +60,6 @@
 	RetainAvailable              byte            `yaml:"retain_available" json:"retain_available"`                 // support of retain messages
 	WildcardSubAvailable         byte            `yaml:"wildcard_sub_available" json:"wildcard_sub_available"`     // support of wildcard subscriptions
 	SubIDAvailable               byte            `yaml:"sub_id_available" json:"sub_id_available"`                 // support of subscription identifiers
-=======
-	MaximumMessageExpiryInterval int64  // maximum message expiry if message expiry is 0 or over
-	MaximumClientWritesPending   int32  // maximum number of pending message writes for a client
-	MaximumSessionExpiryInterval uint32 // maximum number of seconds to keep disconnected sessions
-	MaximumPacketSize            uint32 // maximum packet size, no limit if 0
-	maximumPacketID              uint32 // unexported, used for testing only
-	ReceiveMaximum               uint16 // maximum number of concurrent qos messages per client
-	MaximumInflight              uint16 // maximum number of qos > 0 messages can be stored, 0(=8192)-65535
-	TopicAliasMaximum            uint16 // maximum topic alias value
-	SharedSubAvailable           byte   // support of shared subscriptions
-	MinimumProtocolVersion       byte   // minimum supported mqtt version
-	Compatibilities              Compatibilities
-	MaximumQos                   byte // maximum qos value available to clients
-	RetainAvailable              byte // support of retain messages
-	WildcardSubAvailable         byte // support of wildcard subscriptions
-	SubIDAvailable               byte // support of subscription identifiers
->>>>>>> 26720c2f
 }
 
 // NewDefaultServerCapabilities defines the default features and capabilities provided by the server.
@@ -102,10 +80,6 @@
 		WildcardSubAvailable:         1,              // wildcard subscriptions are available
 		SubIDAvailable:               1,              // subscription identifiers are available
 	}
-<<<<<<< HEAD
-
-=======
->>>>>>> 26720c2f
 }
 
 // Compatibilities provides flags for using compatibility modes.
