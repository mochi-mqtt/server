// SPDX-License-Identifier: MIT
// SPDX-FileCopyrightText: 2022 mochi-mqtt, mochi-co
// SPDX-FileContributor: mochi-co

// Package mqtt provides a high performance, fully compliant MQTT v5 broker server with v3.1.1 backward compatibility.
package mqtt

import (
	"errors"
	"fmt"
	"math"
	"net"
	"os"
	"runtime"
	"sort"
	"strconv"
	"sync/atomic"
	"time"

	"github.com/mochi-mqtt/server/v2/hooks/storage"
	"github.com/mochi-mqtt/server/v2/listeners"
	"github.com/mochi-mqtt/server/v2/packets"
	"github.com/mochi-mqtt/server/v2/system"

	"log/slog"
)

const (
	Version                       = "2.4.5" // the current server version.
	defaultSysTopicInterval int64 = 1       // the interval between $SYS topic publishes
	LocalListener                 = "local"
	InlineClientId                = "inline"
)

var (
<<<<<<< HEAD
	// DefaultServerCapabilities defines the default features and capabilities provided by the server.
	DefaultServerCapabilities = &Capabilities{
		MaximumSessionExpiryInterval: math.MaxUint32, // maximum number of seconds to keep disconnected sessions
		MaximumMessageExpiryInterval: 60 * 60 * 24,   // maximum message expiry if message expiry is 0 or over
		ReceiveMaximum:               1024,           // maximum number of concurrent qos messages per client
		MaximumInflight:              1024 * 8,       // maximum number of qos > 0 messages can be stored
		MaximumQos:                   2,              // maximum qos value available to clients
		RetainAvailable:              1,              // retain messages is available
		MaximumPacketSize:            0,              // no maximum packet size
		TopicAliasMaximum:            math.MaxUint16, // maximum topic alias value
		WildcardSubAvailable:         1,              // wildcard subscriptions are available
		SubIDAvailable:               1,              // subscription identifiers are available
		SharedSubAvailable:           1,              // shared subscriptions are available
		MinimumProtocolVersion:       3,              // minimum supported mqtt version (3.0.0)
		MaximumClientWritesPending:   1024 * 8,       // maximum number of pending message writes for a client
	}
=======
	// Deprecated: Use NewDefaultServerCapabilities to avoid data race issue.
	DefaultServerCapabilities = NewDefaultServerCapabilities()
>>>>>>> 69412dd2

	ErrListenerIDExists       = errors.New("listener id already exists")                               // a listener with the same id already exists
	ErrConnectionClosed       = errors.New("connection not open")                                      // connection is closed
	ErrInlineClientNotEnabled = errors.New("please set Options.InlineClient=true to use this feature") // inline client is not enabled by default
)

// Capabilities indicates the capabilities and features provided by the server.
type Capabilities struct {
	MaximumMessageExpiryInterval int64  // maximum message expiry if message expiry is 0 or over
	MaximumClientWritesPending   int32  // maximum number of pending message writes for a client
	MaximumSessionExpiryInterval uint32 // maximum number of seconds to keep disconnected sessions
	MaximumPacketSize            uint32 // maximum packet size, no limit if 0
	maximumPacketID              uint32 // unexported, used for testing only
	ReceiveMaximum               uint16 // maximum number of concurrent qos messages per client
	MaximumInflight              uint16 // maximum number of qos > 0 messages can be stored, 0(=8192)-65535
	TopicAliasMaximum            uint16 // maximum topic alias value
	SharedSubAvailable           byte   // support of shared subscriptions
	MinimumProtocolVersion       byte   // minimum supported mqtt version
	Compatibilities              Compatibilities
	MaximumQos                   byte // maximum qos value available to clients
	RetainAvailable              byte // support of retain messages
	WildcardSubAvailable         byte // support of wildcard subscriptions
	SubIDAvailable               byte // support of subscription identifiers
}

// NewDefaultServerCapabilities defines the default features and capabilities provided by the server.
func NewDefaultServerCapabilities() *Capabilities {
	return &Capabilities{
		MaximumMessageExpiryInterval: 60 * 60 * 24,   // maximum message expiry if message expiry is 0 or over
		MaximumClientWritesPending:   1024 * 8,       // maximum number of pending message writes for a client
		MaximumSessionExpiryInterval: math.MaxUint32, // maximum number of seconds to keep disconnected sessions
		MaximumPacketSize:            0,              // no maximum packet size
		maximumPacketID:              math.MaxUint16,
		ReceiveMaximum:               1024,           // maximum number of concurrent qos messages per client
		TopicAliasMaximum:            math.MaxUint16, // maximum topic alias value
		SharedSubAvailable:           1,              // shared subscriptions are available
		MinimumProtocolVersion:       3,              // minimum supported mqtt version (3.0.0)
		MaximumQos:                   2,              // maximum qos value available to clients
		RetainAvailable:              1,              // retain messages is available
		WildcardSubAvailable:         1,              // wildcard subscriptions are available
		SubIDAvailable:               1,              // subscription identifiers are available
	}
}

// Compatibilities provides flags for using compatibility modes.
type Compatibilities struct {
	ObscureNotAuthorized       bool // return unspecified errors instead of not authorized
	PassiveClientDisconnect    bool // don't disconnect the client forcefully after sending disconnect packet (paho - spec violation)
	AlwaysReturnResponseInfo   bool // always return response info (useful for testing)
	RestoreSysInfoOnRestart    bool // restore system info from store as if server never stopped
	NoInheritedPropertiesOnAck bool // don't allow inherited user properties on ack (paho - spec violation)
}

// Options contains configurable options for the server.
type Options struct {
	// Capabilities defines the server features and behaviour. If you only wish to modify
	// several of these values, set them explicitly - e.g.
	// 	server.Options.Capabilities.MaximumClientWritesPending = 16 * 1024
	Capabilities *Capabilities

	// ClientNetWriteBufferSize specifies the size of the client *bufio.Writer write buffer.
	ClientNetWriteBufferSize int

	// ClientNetReadBufferSize specifies the size of the client *bufio.Reader read buffer.
	ClientNetReadBufferSize int

	// Logger specifies a custom configured implementation of zerolog to override
	// the servers default logger configuration. If you wish to change the log level,
	// of the default logger, you can do so by setting
	// 	server := mqtt.New(nil)
	// level := new(slog.LevelVar)
	// server.Slog = slog.New(slog.NewTextHandler(os.Stdout, &slog.HandlerOptions{
	// 	Level: level,
	// }))
	// level.Set(slog.LevelDebug)
	Logger *slog.Logger

	// SysTopicResendInterval specifies the interval between $SYS topic updates in seconds.
	SysTopicResendInterval int64

	// Enable Inline client to allow direct subscribing and publishing from the parent codebase,
	// with negligible performance difference (disabled by default to prevent confusion in statistics).
	InlineClient bool
}

// Server is an MQTT broker server. It should be created with server.New()
// in order to ensure all the internal fields are correctly populated.
type Server struct {
	Options      *Options             // configurable server options
	Listeners    *listeners.Listeners // listeners are network interfaces which listen for new connections
	Clients      *Clients             // clients known to the broker
	Topics       *TopicsIndex         // an index of topic filter subscriptions and retained messages
	Info         *system.Info         // values about the server commonly known as $SYS topics
	loop         *loop                // loop contains tickers for the system event loop
	done         chan bool            // indicate that the server is ending
	Log          *slog.Logger         // minimal no-alloc logger
	hooks        *Hooks               // hooks contains hooks for extra functionality such as auth and persistent storage
	inlineClient *Client              // inlineClient is a special client used for inline subscriptions and inline Publish
}

// loop contains interval tickers for the system events loop.
type loop struct {
	sysTopics      *time.Ticker     // interval ticker for sending updating $SYS topics
	clientExpiry   *time.Ticker     // interval ticker for cleaning expired clients
	inflightExpiry *time.Ticker     // interval ticker for cleaning up expired inflight messages
	retainedExpiry *time.Ticker     // interval ticker for cleaning retained messages
	willDelaySend  *time.Ticker     // interval ticker for sending Will Messages with a delay
	willDelayed    *packets.Packets // activate LWT packets which will be sent after a delay
}

// ops contains server values which can be propagated to other structs.
type ops struct {
	options *Options     // a pointer to the server options and capabilities, for referencing in clients
	info    *system.Info // pointers to server system info
	hooks   *Hooks       // pointer to the server hooks
	log     *slog.Logger // a structured logger for the client
}

// New returns a new instance of mochi mqtt broker. Optional parameters
// can be specified to override some default settings (see Options).
func New(opts *Options) *Server {
	if opts == nil {
		opts = new(Options)
	}

	opts.ensureDefaults()

	s := &Server{
		done:      make(chan bool),
		Clients:   NewClients(),
		Topics:    NewTopicsIndex(),
		Listeners: listeners.New(),
		loop: &loop{
			sysTopics:      time.NewTicker(time.Second * time.Duration(opts.SysTopicResendInterval)),
			clientExpiry:   time.NewTicker(time.Second),
			inflightExpiry: time.NewTicker(time.Second),
			retainedExpiry: time.NewTicker(time.Second),
			willDelaySend:  time.NewTicker(time.Second),
			willDelayed:    packets.NewPackets(),
		},
		Options: opts,
		Info: &system.Info{
			Version: Version,
			Started: time.Now().Unix(),
		},
		Log: opts.Logger,
		hooks: &Hooks{
			Log: opts.Logger,
		},
	}

	if s.Options.InlineClient {
		s.inlineClient = s.NewClient(nil, LocalListener, InlineClientId, true)
		s.Clients.Add(s.inlineClient)
	}

	return s
}

// ensureDefaults ensures that the server starts with sane default values, if none are provided.
func (o *Options) ensureDefaults() {
	if o.Capabilities == nil {
		o.Capabilities = NewDefaultServerCapabilities()
	}

	o.Capabilities.maximumPacketID = math.MaxUint16 // spec maximum is 65535

	if o.Capabilities.MaximumInflight == 0 {
		o.Capabilities.MaximumInflight = 1024 * 8
	}

	if o.SysTopicResendInterval == 0 {
		o.SysTopicResendInterval = defaultSysTopicInterval
	}

	if o.ClientNetWriteBufferSize == 0 {
		o.ClientNetWriteBufferSize = 1024 * 2
	}

	if o.ClientNetReadBufferSize == 0 {
		o.ClientNetReadBufferSize = 1024 * 2
	}

	if o.Logger == nil {
		log := slog.New(slog.NewTextHandler(os.Stdout, nil))
		o.Logger = log
	}
}

// NewClient returns a new Client instance, populated with all the required values and
// references to be used with the server. If you are using this client to directly publish
// messages from the embedding application, set the inline flag to true to bypass ACL and
// topic validation checks.
func (s *Server) NewClient(c net.Conn, listener string, id string, inline bool) *Client {
	cl := newClient(c, &ops{ // [MQTT-3.1.2-6] implicit
		options: s.Options,
		info:    s.Info,
		hooks:   s.hooks,
		log:     s.Log,
	})

	cl.ID = id
	cl.Net.Listener = listener

	if inline { // inline clients bypass acl and some validity checks.
		cl.Net.Inline = true
		// By default, we don't want to restrict developer publishes,
		// but if you do, reset this after creating inline client.
		cl.State.Inflight.ResetReceiveQuota(math.MaxInt32)
	}

	return cl
}

// AddHook attaches a new Hook to the server. Ideally, this should be called
// before the server is started with s.Serve().
func (s *Server) AddHook(hook Hook, config any) error {
	nl := s.Log.With("hook", hook.ID())
	hook.SetOpts(nl, &HookOptions{
		Capabilities: s.Options.Capabilities,
	})

	s.Log.Info("added hook", "hook", hook.ID())
	return s.hooks.Add(hook, config)
}

// AddListener adds a new network listener to the server, for receiving incoming client connections.
func (s *Server) AddListener(l listeners.Listener) error {
	if _, ok := s.Listeners.Get(l.ID()); ok {
		return ErrListenerIDExists
	}

	nl := s.Log.With(slog.String("listener", l.ID()))
	err := l.Init(nl)
	if err != nil {
		return err
	}

	s.Listeners.Add(l)

	s.Log.Info("attached listener", "id", l.ID(), "protocol", l.Protocol(), "address", l.Address())
	return nil
}

// Serve starts the event loops responsible for establishing client connections
// on all attached listeners, publishing the system topics, and starting all hooks.
func (s *Server) Serve() error {
	s.Log.Info("mochi mqtt starting", "version", Version)
	defer s.Log.Info("mochi mqtt server started")

	if s.hooks.Provides(
		StoredClients,
		StoredInflightMessages,
		StoredRetainedMessages,
		StoredSubscriptions,
		StoredSysInfo,
	) {
		err := s.readStore()
		if err != nil {
			return err
		}
	}

	go s.eventLoop()                            // spin up event loop for issuing $SYS values and closing server.
	s.Listeners.ServeAll(s.EstablishConnection) // start listening on all listeners.
	s.publishSysTopics()                        // begin publishing $SYS system values.
	s.hooks.OnStarted()

	return nil
}

// eventLoop loops forever, running various server housekeeping methods at different intervals.
func (s *Server) eventLoop() {
	s.Log.Debug("system event loop started")
	defer s.Log.Debug("system event loop halted")

	for {
		select {
		case <-s.done:
			s.loop.sysTopics.Stop()
			return
		case <-s.loop.sysTopics.C:
			s.publishSysTopics()
		case <-s.loop.clientExpiry.C:
			s.clearExpiredClients(time.Now().Unix())
		case <-s.loop.retainedExpiry.C:
			s.clearExpiredRetainedMessages(time.Now().Unix())
		case <-s.loop.willDelaySend.C:
			s.sendDelayedLWT(time.Now().Unix())
		case <-s.loop.inflightExpiry.C:
			s.clearExpiredInflights(time.Now().Unix())
		}
	}
}

// EstablishConnection establishes a new client when a listener accepts a new connection.
func (s *Server) EstablishConnection(listener string, c net.Conn) error {
	cl := s.NewClient(c, listener, "", false)
	return s.attachClient(cl, listener)
}

// attachClient validates an incoming client connection and if viable, attaches the client
// to the server, performs session housekeeping, and reads incoming packets.
func (s *Server) attachClient(cl *Client, listener string) error {
	defer s.Listeners.ClientsWg.Done()
	s.Listeners.ClientsWg.Add(1)

	go cl.WriteLoop()
	defer cl.Stop(nil)

	pk, err := s.readConnectionPacket(cl)
	if err != nil {
		return fmt.Errorf("read connection: %w", err)
	}

	cl.ParseConnect(listener, pk)
	code := s.validateConnect(cl, pk) // [MQTT-3.1.4-1] [MQTT-3.1.4-2]
	if code != packets.CodeSuccess {
		if err := s.SendConnack(cl, code, false, nil); err != nil {
			return fmt.Errorf("invalid connection send ack: %w", err)
		}
		return code // [MQTT-3.2.2-7] [MQTT-3.1.4-6]
	}

	err = s.hooks.OnConnect(cl, pk)
	if err != nil {
		return err
	}

	cl.refreshDeadline(cl.State.Keepalive)
	if !s.hooks.OnConnectAuthenticate(cl, pk) { // [MQTT-3.1.4-2]
		err := s.SendConnack(cl, packets.ErrBadUsernameOrPassword, false, nil)
		if err != nil {
			return fmt.Errorf("invalid connection send ack: %w", err)
		}

		return packets.ErrBadUsernameOrPassword
	}

	atomic.AddInt64(&s.Info.ClientsConnected, 1)
	defer atomic.AddInt64(&s.Info.ClientsConnected, -1)

	s.hooks.OnSessionEstablish(cl, pk)

	sessionPresent := s.inheritClientSession(pk, cl)
	s.Clients.Add(cl) // [MQTT-4.1.0-1]

	err = s.SendConnack(cl, code, sessionPresent, nil) // [MQTT-3.1.4-5] [MQTT-3.2.0-1] [MQTT-3.2.0-2] &[MQTT-3.14.0-1]
	if err != nil {
		return fmt.Errorf("ack connection packet: %w", err)
	}

	s.loop.willDelayed.Delete(cl.ID) // [MQTT-3.1.3-9]

	if sessionPresent {
		err = cl.ResendInflightMessages(true)
		if err != nil {
			return fmt.Errorf("resend inflight: %w", err)
		}
	}

	s.hooks.OnSessionEstablished(cl, pk)

	err = cl.Read(s.receivePacket)
	if err != nil {
		s.sendLWT(cl)
		cl.Stop(err)
	} else {
		cl.Properties.Will = Will{} // [MQTT-3.14.4-3] [MQTT-3.1.2-10]
	}
	s.Log.Debug("client disconnected", "error", err, "client", cl.ID, "remote", cl.Net.Remote, "listener", listener)

	expire := (cl.Properties.ProtocolVersion == 5 && cl.Properties.Props.SessionExpiryInterval == 0) || (cl.Properties.ProtocolVersion < 5 && cl.Properties.Clean)
	s.hooks.OnDisconnect(cl, err, expire)

	if expire && atomic.LoadUint32(&cl.State.isTakenOver) == 0 {
		cl.ClearInflights()
		s.UnsubscribeClient(cl)
		s.Clients.Delete(cl.ID) // [MQTT-4.1.0-2] ![MQTT-3.1.2-23]
	}

	return err
}

// readConnectionPacket reads the first incoming header for a connection, and if
// acceptable, returns the valid connection packet.
func (s *Server) readConnectionPacket(cl *Client) (pk packets.Packet, err error) {
	fh := new(packets.FixedHeader)
	err = cl.ReadFixedHeader(fh)
	if err != nil {
		return
	}

	if fh.Type != packets.Connect {
		return pk, packets.ErrProtocolViolationRequireFirstConnect // [MQTT-3.1.0-1]
	}

	pk, err = cl.ReadPacket(fh)
	if err != nil {
		return
	}

	return
}

// receivePacket processes an incoming packet for a client, and issues a disconnect to the client
// if an error has occurred (if mqtt v5).
func (s *Server) receivePacket(cl *Client, pk packets.Packet) error {
	err := s.processPacket(cl, pk)
	if err != nil {
		if code, ok := err.(packets.Code); ok &&
			cl.Properties.ProtocolVersion == 5 &&
			code.Code >= packets.ErrUnspecifiedError.Code {
			_ = s.DisconnectClient(cl, code)
		}

		s.Log.Warn("error processing packet", "error", err, "client", cl.ID, "listener", cl.Net.Listener, "pk", pk)

		return err
	}

	return nil
}

// validateConnect validates that a connect packet is compliant.
func (s *Server) validateConnect(cl *Client, pk packets.Packet) packets.Code {
	code := pk.ConnectValidate() // [MQTT-3.1.4-1] [MQTT-3.1.4-2]
	if code != packets.CodeSuccess {
		return code
	}

	if cl.Properties.ProtocolVersion < 5 && !pk.Connect.Clean && pk.Connect.ClientIdentifier == "" {
		return packets.ErrUnspecifiedError
	}

	if cl.Properties.ProtocolVersion < s.Options.Capabilities.MinimumProtocolVersion {
		return packets.ErrUnsupportedProtocolVersion // [MQTT-3.1.2-2]
	} else if cl.Properties.Will.Qos > s.Options.Capabilities.MaximumQos {
		return packets.ErrQosNotSupported // [MQTT-3.2.2-12]
	} else if cl.Properties.Will.Retain && s.Options.Capabilities.RetainAvailable == 0x00 {
		return packets.ErrRetainNotSupported // [MQTT-3.2.2-13]
	}

	return code
}

// inheritClientSession inherits the state of an existing client sharing the same
// connection ID. If clean is true, the state of any previously existing client
// session is abandoned.
func (s *Server) inheritClientSession(pk packets.Packet, cl *Client) bool {
	if existing, ok := s.Clients.Get(pk.Connect.ClientIdentifier); ok {
		_ = s.DisconnectClient(existing, packets.ErrSessionTakenOver)                                   // [MQTT-3.1.4-3]
		if pk.Connect.Clean || (existing.Properties.Clean && existing.Properties.ProtocolVersion < 5) { // [MQTT-3.1.2-4] [MQTT-3.1.4-4]
			s.UnsubscribeClient(existing)
			existing.ClearInflights()
			atomic.StoreUint32(&existing.State.isTakenOver, 1) // only set isTakenOver after unsubscribe has occurred
			return false                                       // [MQTT-3.2.2-3]
		}

		atomic.StoreUint32(&existing.State.isTakenOver, 1)
		if existing.State.Inflight.Len() > 0 {
			cl.State.Inflight = existing.State.Inflight.Clone() // [MQTT-3.1.2-5]
			if cl.State.Inflight.maximumReceiveQuota == 0 && cl.ops.options.Capabilities.ReceiveMaximum != 0 {
				cl.State.Inflight.ResetReceiveQuota(int32(cl.ops.options.Capabilities.ReceiveMaximum)) // server receive max per client
				cl.State.Inflight.ResetSendQuota(int32(cl.Properties.Props.ReceiveMaximum))            // client receive max
			}
		}

		for _, sub := range existing.State.Subscriptions.GetAll() {
			existed := !s.Topics.Subscribe(cl.ID, sub) // [MQTT-3.8.4-3]
			if !existed {
				atomic.AddInt64(&s.Info.Subscriptions, 1)
			}
			cl.State.Subscriptions.Add(sub.Filter, sub)
		}

		// Clean the state of the existing client to prevent sequential take-overs
		// from increasing memory usage by inflights + subs * client-id.
		s.UnsubscribeClient(existing)
		existing.ClearInflights()

		s.Log.Debug("session taken over", "client", cl.ID, "old_remote", existing.Net.Remote, "new_remote", cl.Net.Remote)

		return true // [MQTT-3.2.2-3]
	}

	if atomic.LoadInt64(&s.Info.ClientsConnected) > atomic.LoadInt64(&s.Info.ClientsMaximum) {
		atomic.AddInt64(&s.Info.ClientsMaximum, 1)
	}

	return false // [MQTT-3.2.2-2]
}

// SendConnack returns a Connack packet to a client.
func (s *Server) SendConnack(cl *Client, reason packets.Code, present bool, properties *packets.Properties) error {
	if properties == nil {
		properties = &packets.Properties{
			ReceiveMaximum: s.Options.Capabilities.ReceiveMaximum,
		}
	}

	properties.ReceiveMaximum = s.Options.Capabilities.ReceiveMaximum // 3.2.2.3.3 Receive Maximum
	if cl.State.ServerKeepalive {                                     // You can set this dynamically using the OnConnect hook.
		properties.ServerKeepAlive = cl.State.Keepalive // [MQTT-3.1.2-21]
		properties.ServerKeepAliveFlag = true
	}

	if reason.Code >= packets.ErrUnspecifiedError.Code {
		if cl.Properties.ProtocolVersion < 5 {
			if v3reason, ok := packets.V5CodesToV3[reason]; ok { // NB v3 3.2.2.3 Connack return codes
				reason = v3reason
			}
		}

		properties.ReasonString = reason.Reason
		ack := packets.Packet{
			FixedHeader: packets.FixedHeader{
				Type: packets.Connack,
			},
			SessionPresent: false,       // [MQTT-3.2.2-6]
			ReasonCode:     reason.Code, // [MQTT-3.2.2-8]
			Properties:     *properties,
		}
		return cl.WritePacket(ack)
	}

	if s.Options.Capabilities.MaximumQos < 2 {
		properties.MaximumQos = s.Options.Capabilities.MaximumQos // [MQTT-3.2.2-9]
		properties.MaximumQosFlag = true
	}

	if cl.Properties.Props.AssignedClientID != "" {
		properties.AssignedClientID = cl.Properties.Props.AssignedClientID // [MQTT-3.1.3-7] [MQTT-3.2.2-16]
	}

	if cl.Properties.Props.SessionExpiryInterval > s.Options.Capabilities.MaximumSessionExpiryInterval {
		properties.SessionExpiryInterval = s.Options.Capabilities.MaximumSessionExpiryInterval
		properties.SessionExpiryIntervalFlag = true
		cl.Properties.Props.SessionExpiryInterval = properties.SessionExpiryInterval
		cl.Properties.Props.SessionExpiryIntervalFlag = true
	}

	ack := packets.Packet{
		FixedHeader: packets.FixedHeader{
			Type: packets.Connack,
		},
		SessionPresent: present,
		ReasonCode:     reason.Code, // [MQTT-3.2.2-8]
		Properties:     *properties,
	}
	return cl.WritePacket(ack)
}

// processPacket processes an inbound packet for a client. Since the method is
// typically called as a goroutine, errors are primarily for test checking purposes.
func (s *Server) processPacket(cl *Client, pk packets.Packet) error {
	var err error

	switch pk.FixedHeader.Type {
	case packets.Connect:
		err = s.processConnect(cl, pk)
	case packets.Disconnect:
		err = s.processDisconnect(cl, pk)
	case packets.Pingreq:
		err = s.processPingreq(cl, pk)
	case packets.Publish:
		code := pk.PublishValidate(s.Options.Capabilities.TopicAliasMaximum)
		if code != packets.CodeSuccess {
			return code
		}
		err = s.processPublish(cl, pk)
	case packets.Puback:
		err = s.processPuback(cl, pk)
	case packets.Pubrec:
		err = s.processPubrec(cl, pk)
	case packets.Pubrel:
		err = s.processPubrel(cl, pk)
	case packets.Pubcomp:
		err = s.processPubcomp(cl, pk)
	case packets.Subscribe:
		code := pk.SubscribeValidate()
		if code != packets.CodeSuccess {
			return code
		}
		err = s.processSubscribe(cl, pk)
	case packets.Unsubscribe:
		code := pk.UnsubscribeValidate()
		if code != packets.CodeSuccess {
			return code
		}
		err = s.processUnsubscribe(cl, pk)
	case packets.Auth:
		code := pk.AuthValidate()
		if code != packets.CodeSuccess {
			return code
		}
		err = s.processAuth(cl, pk)
	default:
		return fmt.Errorf("no valid packet available; %v", pk.FixedHeader.Type)
	}

	s.hooks.OnPacketProcessed(cl, pk, err)
	if err != nil {
		return err
	}

	if cl.State.Inflight.Len() > 0 && atomic.LoadInt32(&cl.State.Inflight.sendQuota) > 0 {
		next, ok := cl.State.Inflight.NextImmediate()
		if ok {
			_ = cl.WritePacket(next)
			if ok := cl.State.Inflight.Delete(next.PacketID); ok {
				atomic.AddInt64(&s.Info.Inflight, -1)
			}
			cl.State.Inflight.DecreaseSendQuota()
		}
	}

	return nil
}

// processConnect processes a Connect packet. The packet cannot be used to establish
// a new connection on an existing connection. See EstablishConnection instead.
func (s *Server) processConnect(cl *Client, _ packets.Packet) error {
	s.sendLWT(cl)
	return packets.ErrProtocolViolationSecondConnect // [MQTT-3.1.0-2]
}

// processPingreq processes a Pingreq packet.
func (s *Server) processPingreq(cl *Client, _ packets.Packet) error {
	return cl.WritePacket(packets.Packet{
		FixedHeader: packets.FixedHeader{
			Type: packets.Pingresp, // [MQTT-3.12.4-1]
		},
	})
}

// Publish publishes a publish packet into the broker as if it were sent from the specified client.
// This is a convenience function which wraps InjectPacket. As such, this method can publish packets
// to any topic (including $SYS) and bypass ACL checks. The qos byte is used for limiting the
// outbound qos (mqtt v5) rather than issuing to the broker (we assume qos 2 complete).
func (s *Server) Publish(topic string, payload []byte, retain bool, qos byte) error {
	if !s.Options.InlineClient {
		return ErrInlineClientNotEnabled
	}

	return s.InjectPacket(s.inlineClient, packets.Packet{
		FixedHeader: packets.FixedHeader{
			Type:   packets.Publish,
			Qos:    qos,
			Retain: retain,
		},
		TopicName: topic,
		Payload:   payload,
		PacketID:  uint16(qos), // we never process the inbound qos, but we need a packet id for validity checks.
	})
}

// Subscribe adds an inline subscription for the specified topic filter and subscription identifier
// with the provided handler function.
func (s *Server) Subscribe(filter string, subscriptionId int, handler InlineSubFn) error {
	if !s.Options.InlineClient {
		return ErrInlineClientNotEnabled
	}

	if handler == nil {
		return packets.ErrInlineSubscriptionHandlerInvalid
	}

	if !IsValidFilter(filter, false) {
		return packets.ErrTopicFilterInvalid
	}

	subscription := packets.Subscription{
		Identifier: subscriptionId,
		Filter:     filter,
	}

	pk := s.hooks.OnSubscribe(s.inlineClient, packets.Packet{ // subscribe like a normal client.
		Origin:      s.inlineClient.ID,
		FixedHeader: packets.FixedHeader{Type: packets.Subscribe},
		Filters:     packets.Subscriptions{subscription},
	})

	inlineSubscription := InlineSubscription{
		Subscription: subscription,
		Handler:      handler,
	}

	s.Topics.InlineSubscribe(inlineSubscription)
	s.hooks.OnSubscribed(s.inlineClient, pk, []byte{packets.CodeSuccess.Code})

	// Handling retained messages.
	for _, pkv := range s.Topics.Messages(filter) { // [MQTT-3.8.4-4]
		handler(s.inlineClient, inlineSubscription.Subscription, pkv)
	}
	return nil
}

// Unsubscribe removes an inline subscription for the specified subscription and topic filter.
// It allows you to unsubscribe a specific subscription from the internal subscription
// associated with the given topic filter.
func (s *Server) Unsubscribe(filter string, subscriptionId int) error {
	if !s.Options.InlineClient {
		return ErrInlineClientNotEnabled
	}

	if !IsValidFilter(filter, false) {
		return packets.ErrTopicFilterInvalid
	}

	pk := s.hooks.OnUnsubscribe(s.inlineClient, packets.Packet{
		Origin:      s.inlineClient.ID,
		FixedHeader: packets.FixedHeader{Type: packets.Unsubscribe},
		Filters: packets.Subscriptions{
			{
				Identifier: subscriptionId,
				Filter:     filter,
			},
		},
	})

	s.Topics.InlineUnsubscribe(subscriptionId, filter)
	s.hooks.OnUnsubscribed(s.inlineClient, pk)
	return nil
}

// InjectPacket injects a packet into the broker as if it were sent from the specified client.
// InlineClients using this method can publish packets to any topic (including $SYS) and bypass ACL checks.
func (s *Server) InjectPacket(cl *Client, pk packets.Packet) error {
	pk.ProtocolVersion = cl.Properties.ProtocolVersion

	err := s.processPacket(cl, pk)
	if err != nil {
		return err
	}

	atomic.AddInt64(&cl.ops.info.PacketsReceived, 1)
	if pk.FixedHeader.Type == packets.Publish {
		atomic.AddInt64(&cl.ops.info.MessagesReceived, 1)
	}

	return nil
}

// processPublish processes a Publish packet.
func (s *Server) processPublish(cl *Client, pk packets.Packet) error {
	if !cl.Net.Inline && !IsValidFilter(pk.TopicName, true) {
		return nil
	}

	if atomic.LoadInt32(&cl.State.Inflight.receiveQuota) == 0 {
		return s.DisconnectClient(cl, packets.ErrReceiveMaximum) // ~[MQTT-3.3.4-7] ~[MQTT-3.3.4-8]
	}

	if !cl.Net.Inline && !s.hooks.OnACLCheck(cl, pk.TopicName, true) {
		if pk.FixedHeader.Qos == 0 {
			return nil
		}

		if cl.Properties.ProtocolVersion != 5 {
			return s.DisconnectClient(cl, packets.ErrNotAuthorized)
		}

		ackType := packets.Puback
		if pk.FixedHeader.Qos == 2 {
			ackType = packets.Pubrec
		}

		ack := s.buildAck(pk.PacketID, ackType, 0, pk.Properties, packets.ErrNotAuthorized)
		return cl.WritePacket(ack)
	}

	pk.Origin = cl.ID
	pk.Created = time.Now().Unix()

	if !cl.Net.Inline {
		if pki, ok := cl.State.Inflight.Get(pk.PacketID); ok {
			if pki.FixedHeader.Type == packets.Pubrec { // [MQTT-4.3.3-10]
				ack := s.buildAck(pk.PacketID, packets.Pubrec, 0, pk.Properties, packets.ErrPacketIdentifierInUse)
				return cl.WritePacket(ack)
			}
			if ok := cl.State.Inflight.Delete(pk.PacketID); ok { // [MQTT-4.3.2-5]
				atomic.AddInt64(&s.Info.Inflight, -1)
			}
		}
	}

	if pk.Properties.TopicAliasFlag && pk.Properties.TopicAlias > 0 { // [MQTT-3.3.2-11]
		pk.TopicName = cl.State.TopicAliases.Inbound.Set(pk.Properties.TopicAlias, pk.TopicName)
	}

	if pk.FixedHeader.Qos > s.Options.Capabilities.MaximumQos {
		pk.FixedHeader.Qos = s.Options.Capabilities.MaximumQos // [MQTT-3.2.2-9] Reduce qos based on server max qos capability
	}

	pkx, err := s.hooks.OnPublish(cl, pk)
	if err == nil {
		pk = pkx
	} else if errors.Is(err, packets.ErrRejectPacket) {
		return nil
	} else if errors.Is(err, packets.CodeSuccessIgnore) {
		pk.Ignore = true
	} else if cl.Properties.ProtocolVersion == 5 && pk.FixedHeader.Qos > 0 && errors.As(err, new(packets.Code)) {
		err = cl.WritePacket(s.buildAck(pk.PacketID, packets.Puback, 0, pk.Properties, err.(packets.Code)))
		if err != nil {
			return err
		}
		return nil
	}

	if pk.FixedHeader.Retain { // [MQTT-3.3.1-5] ![MQTT-3.3.1-8]
		s.retainMessage(cl, pk)
	}

	// If it's inlineClient, it can't handle PUBREC and PUBREL.
	// When it publishes a package with a qos > 0, the server treats
	// the package as qos=0, and the client receives it as qos=1 or 2.
	if pk.FixedHeader.Qos == 0 || cl.Net.Inline {
		s.publishToSubscribers(pk)
		s.hooks.OnPublished(cl, pk)
		return nil
	}

	cl.State.Inflight.DecreaseReceiveQuota()
	ack := s.buildAck(pk.PacketID, packets.Puback, 0, pk.Properties, packets.QosCodes[pk.FixedHeader.Qos]) // [MQTT-4.3.2-4]
	if pk.FixedHeader.Qos == 2 {
		ack = s.buildAck(pk.PacketID, packets.Pubrec, 0, pk.Properties, packets.CodeSuccess) // [MQTT-3.3.4-1] [MQTT-4.3.3-8]
	}

	if ok := cl.State.Inflight.Set(ack); ok {
		atomic.AddInt64(&s.Info.Inflight, 1)
		s.hooks.OnQosPublish(cl, ack, ack.Created, 0)
	}

	err = cl.WritePacket(ack)
	if err != nil {
		return err
	}

	if pk.FixedHeader.Qos == 1 {
		if ok := cl.State.Inflight.Delete(ack.PacketID); ok {
			atomic.AddInt64(&s.Info.Inflight, -1)
		}
		cl.State.Inflight.IncreaseReceiveQuota()
		s.hooks.OnQosComplete(cl, ack)
	}

	s.publishToSubscribers(pk)
	s.hooks.OnPublished(cl, pk)

	return nil
}

// retainMessage adds a message to a topic, and if a persistent store is provided,
// adds the message to the store to be reloaded if necessary.
func (s *Server) retainMessage(cl *Client, pk packets.Packet) {
	if s.Options.Capabilities.RetainAvailable == 0 || pk.Ignore {
		return
	}

	out := pk.Copy(false)
	r := s.Topics.RetainMessage(out)
	s.hooks.OnRetainMessage(cl, pk, r)
	atomic.StoreInt64(&s.Info.Retained, int64(s.Topics.Retained.Len()))
}

// publishToSubscribers publishes a publish packet to all subscribers with matching topic filters.
func (s *Server) publishToSubscribers(pk packets.Packet) {
	if pk.Ignore {
		return
	}

	if pk.Created == 0 {
		pk.Created = time.Now().Unix()
	}

	pk.Expiry = pk.Created + s.Options.Capabilities.MaximumMessageExpiryInterval
	if pk.Properties.MessageExpiryInterval > 0 {
		pk.Expiry = pk.Created + int64(pk.Properties.MessageExpiryInterval)
	}

	subscribers := s.Topics.Subscribers(pk.TopicName)
	if len(subscribers.Shared) > 0 {
		subscribers = s.hooks.OnSelectSubscribers(subscribers, pk)
		if len(subscribers.SharedSelected) == 0 {
			subscribers.SelectShared()
		}
		subscribers.MergeSharedSelected()
	}

	for _, inlineSubscription := range subscribers.InlineSubscriptions {
		inlineSubscription.Handler(s.inlineClient, inlineSubscription.Subscription, pk)
	}

	for id, subs := range subscribers.Subscriptions {
		if cl, ok := s.Clients.Get(id); ok {
			_, err := s.publishToClient(cl, subs, pk)
			if err != nil {
				s.Log.Debug("failed publishing packet", "error", err, "client", cl.ID, "packet", pk)
			}
		}
	}
}

func (s *Server) publishToClient(cl *Client, sub packets.Subscription, pk packets.Packet) (packets.Packet, error) {
	if sub.NoLocal && pk.Origin == cl.ID {
		return pk, nil // [MQTT-3.8.3-3]
	}

	out := pk.Copy(false)
	if !s.hooks.OnACLCheck(cl, pk.TopicName, false) {
		return out, packets.ErrNotAuthorized
	}
	if !sub.FwdRetainedFlag && ((cl.Properties.ProtocolVersion == 5 && !sub.RetainAsPublished) || cl.Properties.ProtocolVersion < 5) { // ![MQTT-3.3.1-13] [v3 MQTT-3.3.1-9]
		out.FixedHeader.Retain = false // [MQTT-3.3.1-12]
	}

	if len(sub.Identifiers) > 0 { // [MQTT-3.3.4-3]
		out.Properties.SubscriptionIdentifier = []int{}
		for _, id := range sub.Identifiers {
			out.Properties.SubscriptionIdentifier = append(out.Properties.SubscriptionIdentifier, id) // [MQTT-3.3.4-4] ![MQTT-3.3.4-5]
		}
		sort.Ints(out.Properties.SubscriptionIdentifier)
	}

	if out.FixedHeader.Qos > sub.Qos {
		out.FixedHeader.Qos = sub.Qos
	}

	if out.FixedHeader.Qos > s.Options.Capabilities.MaximumQos {
		out.FixedHeader.Qos = s.Options.Capabilities.MaximumQos // [MQTT-3.2.2-9]
	}

	if cl.Properties.Props.TopicAliasMaximum > 0 {
		var aliasExists bool
		out.Properties.TopicAlias, aliasExists = cl.State.TopicAliases.Outbound.Set(pk.TopicName)
		if out.Properties.TopicAlias > 0 {
			out.Properties.TopicAliasFlag = true
			if aliasExists {
				out.TopicName = ""
			}
		}
	}

	if out.FixedHeader.Qos > 0 {
		if cl.State.Inflight.Len() >= int(s.Options.Capabilities.MaximumInflight) {
			// add hook?
			atomic.AddInt64(&s.Info.InflightDropped, 1)
			s.Log.Warn("client store quota reached", "client", cl.ID, "listener", cl.Net.Listener)
			return out, packets.ErrQuotaExceeded
		}

		i, err := cl.NextPacketID() // [MQTT-4.3.2-1] [MQTT-4.3.3-1]
		if err != nil {
			s.hooks.OnPacketIDExhausted(cl, pk)
			atomic.AddInt64(&s.Info.InflightDropped, 1)
			s.Log.Warn("packet ids exhausted", "error", err, "client", cl.ID, "listener", cl.Net.Listener)
			return out, packets.ErrQuotaExceeded
		}

		out.PacketID = uint16(i) // [MQTT-2.2.1-4]
		sentQuota := atomic.LoadInt32(&cl.State.Inflight.sendQuota)

		if ok := cl.State.Inflight.Set(out); ok { // [MQTT-4.3.2-3] [MQTT-4.3.3-3]
			atomic.AddInt64(&s.Info.Inflight, 1)
			s.hooks.OnQosPublish(cl, out, out.Created, 0)
			cl.State.Inflight.DecreaseSendQuota()
		}

		if sentQuota == 0 && atomic.LoadInt32(&cl.State.Inflight.maximumSendQuota) > 0 {
			out.Expiry = -1
			cl.State.Inflight.Set(out)
			return out, nil
		}
	}

	if cl.Net.Conn == nil || cl.Closed() {
		return out, packets.CodeDisconnect
	}

	select {
	case cl.State.outbound <- &out:
		atomic.AddInt32(&cl.State.outboundQty, 1)
	default:
		atomic.AddInt64(&s.Info.MessagesDropped, 1)
		cl.ops.hooks.OnPublishDropped(cl, pk)
		if out.FixedHeader.Qos > 0 {
			cl.State.Inflight.Delete(out.PacketID) // packet was dropped due to irregular circumstances, so rollback inflight.
			cl.State.Inflight.IncreaseSendQuota()
		}
		return out, packets.ErrPendingClientWritesExceeded
	}

	return out, nil
}

func (s *Server) publishRetainedToClient(cl *Client, sub packets.Subscription, existed bool) {
	if IsSharedFilter(sub.Filter) {
		return // 4.8.2 Non-normative - Shared Subscriptions - No Retained Messages are sent to the Session when it first subscribes.
	}

	if sub.RetainHandling == 1 && existed || sub.RetainHandling == 2 { // [MQTT-3.3.1-10] [MQTT-3.3.1-11]
		return
	}

	sub.FwdRetainedFlag = true
	for _, pkv := range s.Topics.Messages(sub.Filter) { // [MQTT-3.8.4-4]
		_, err := s.publishToClient(cl, sub, pkv)
		if err != nil {
			s.Log.Debug("failed to publish retained message", "error", err, "client", cl.ID, "listener", cl.Net.Listener, "packet", pkv)
			continue
		}
		s.hooks.OnRetainPublished(cl, pkv)
	}
}

// buildAck builds a standardised ack message for Puback, Pubrec, Pubrel, Pubcomp packets.
func (s *Server) buildAck(packetID uint16, pkt, qos byte, properties packets.Properties, reason packets.Code) packets.Packet {
	if s.Options.Capabilities.Compatibilities.NoInheritedPropertiesOnAck {
		properties = packets.Properties{}
	}
	if reason.Code >= packets.ErrUnspecifiedError.Code {
		properties.ReasonString = reason.Reason
	}

	pk := packets.Packet{
		FixedHeader: packets.FixedHeader{
			Type: pkt,
			Qos:  qos,
		},
		PacketID:   packetID,    // [MQTT-2.2.1-5]
		ReasonCode: reason.Code, // [MQTT-3.4.2-1]
		Properties: properties,
		Created:    time.Now().Unix(),
		Expiry:     time.Now().Unix() + s.Options.Capabilities.MaximumMessageExpiryInterval,
	}

	return pk
}

// processPuback processes a Puback packet, denoting completion of a QOS 1 packet sent from the server.
func (s *Server) processPuback(cl *Client, pk packets.Packet) error {
	if _, ok := cl.State.Inflight.Get(pk.PacketID); !ok {
		return nil // omit, but would be packets.ErrPacketIdentifierNotFound
	}

	if ok := cl.State.Inflight.Delete(pk.PacketID); ok { // [MQTT-4.3.2-5]
		cl.State.Inflight.IncreaseSendQuota()
		atomic.AddInt64(&s.Info.Inflight, -1)
		s.hooks.OnQosComplete(cl, pk)
	}

	return nil
}

// processPubrec processes a Pubrec packet, denoting receipt of a QOS 2 packet sent from the server.
func (s *Server) processPubrec(cl *Client, pk packets.Packet) error {
	if _, ok := cl.State.Inflight.Get(pk.PacketID); !ok { // [MQTT-4.3.3-7] [MQTT-4.3.3-13]
		return cl.WritePacket(s.buildAck(pk.PacketID, packets.Pubrel, 1, pk.Properties, packets.ErrPacketIdentifierNotFound))
	}

	if pk.ReasonCode >= packets.ErrUnspecifiedError.Code || !pk.ReasonCodeValid() { // [MQTT-4.3.3-4]
		if ok := cl.State.Inflight.Delete(pk.PacketID); ok {
			atomic.AddInt64(&s.Info.Inflight, -1)
		}
		cl.ops.hooks.OnQosDropped(cl, pk)
		return nil // as per MQTT5 Section 4.13.2 paragraph 2
	}

	ack := s.buildAck(pk.PacketID, packets.Pubrel, 1, pk.Properties, packets.CodeSuccess) // [MQTT-4.3.3-4] ![MQTT-4.3.3-6]
	cl.State.Inflight.DecreaseReceiveQuota()                                              // -1 RECV QUOTA
	cl.State.Inflight.Set(ack)                                                            // [MQTT-4.3.3-5]
	return cl.WritePacket(ack)
}

// processPubrel processes a Pubrel packet, denoting completion of a QOS 2 packet sent from the client.
func (s *Server) processPubrel(cl *Client, pk packets.Packet) error {
	if _, ok := cl.State.Inflight.Get(pk.PacketID); !ok { // [MQTT-4.3.3-7] [MQTT-4.3.3-13]
		return cl.WritePacket(s.buildAck(pk.PacketID, packets.Pubcomp, 0, pk.Properties, packets.ErrPacketIdentifierNotFound))
	}

	if pk.ReasonCode >= packets.ErrUnspecifiedError.Code || !pk.ReasonCodeValid() { // [MQTT-4.3.3-9]
		if ok := cl.State.Inflight.Delete(pk.PacketID); ok {
			atomic.AddInt64(&s.Info.Inflight, -1)
		}
		cl.ops.hooks.OnQosDropped(cl, pk)
		return nil
	}

	ack := s.buildAck(pk.PacketID, packets.Pubcomp, 0, pk.Properties, packets.CodeSuccess) // [MQTT-4.3.3-11]
	cl.State.Inflight.Set(ack)

	err := cl.WritePacket(ack)
	if err != nil {
		return err
	}

	cl.State.Inflight.IncreaseReceiveQuota()             // +1 RECV QUOTA
	cl.State.Inflight.IncreaseSendQuota()                // +1 SENT QUOTA
	if ok := cl.State.Inflight.Delete(pk.PacketID); ok { // [MQTT-4.3.3-12]
		atomic.AddInt64(&s.Info.Inflight, -1)
		s.hooks.OnQosComplete(cl, pk)
	}

	return nil
}

// processPubcomp processes a Pubcomp packet, denoting completion of a QOS 2 packet sent from the server.
func (s *Server) processPubcomp(cl *Client, pk packets.Packet) error {
	// regardless of whether the pubcomp is a success or failure, we end the qos flow, delete inflight, and restore the quotas.
	cl.State.Inflight.IncreaseReceiveQuota() // +1 RECV QUOTA
	cl.State.Inflight.IncreaseSendQuota()    // +1 SENT QUOTA
	if ok := cl.State.Inflight.Delete(pk.PacketID); ok {
		atomic.AddInt64(&s.Info.Inflight, -1)
		s.hooks.OnQosComplete(cl, pk)
	}

	return nil
}

// processSubscribe processes a Subscribe packet.
func (s *Server) processSubscribe(cl *Client, pk packets.Packet) error {
	pk = s.hooks.OnSubscribe(cl, pk)
	code := packets.CodeSuccess
	if _, ok := cl.State.Inflight.Get(pk.PacketID); ok {
		code = packets.ErrPacketIdentifierInUse
	}

	filterExisted := make([]bool, len(pk.Filters))
	reasonCodes := make([]byte, len(pk.Filters))
	for i, sub := range pk.Filters {
		if code != packets.CodeSuccess {
			reasonCodes[i] = code.Code // NB 3.9.3 Non-normative 0x91
			continue
		} else if !IsValidFilter(sub.Filter, false) {
			reasonCodes[i] = packets.ErrTopicFilterInvalid.Code
		} else if sub.NoLocal && IsSharedFilter(sub.Filter) {
			reasonCodes[i] = packets.ErrProtocolViolationInvalidSharedNoLocal.Code // [MQTT-3.8.3-4]
		} else if !s.hooks.OnACLCheck(cl, sub.Filter, false) {
			reasonCodes[i] = packets.ErrNotAuthorized.Code
			if s.Options.Capabilities.Compatibilities.ObscureNotAuthorized {
				reasonCodes[i] = packets.ErrUnspecifiedError.Code
			}
		} else {
			isNew := s.Topics.Subscribe(cl.ID, sub) // [MQTT-3.8.4-3]
			if isNew {
				atomic.AddInt64(&s.Info.Subscriptions, 1)
			}
			cl.State.Subscriptions.Add(sub.Filter, sub) // [MQTT-3.2.2-10]

			if sub.Qos > s.Options.Capabilities.MaximumQos {
				sub.Qos = s.Options.Capabilities.MaximumQos // [MQTT-3.2.2-9]
			}

			filterExisted[i] = !isNew
			reasonCodes[i] = sub.Qos // [MQTT-3.9.3-1] [MQTT-3.8.4-7]
		}

		if reasonCodes[i] > packets.CodeGrantedQos2.Code && cl.Properties.ProtocolVersion < 5 { // MQTT3
			reasonCodes[i] = packets.ErrUnspecifiedError.Code
		}
	}

	ack := packets.Packet{ // [MQTT-3.8.4-1] [MQTT-3.8.4-5]
		FixedHeader: packets.FixedHeader{
			Type: packets.Suback,
		},
		PacketID:    pk.PacketID, // [MQTT-2.2.1-6] [MQTT-3.8.4-2]
		ReasonCodes: reasonCodes, // [MQTT-3.8.4-6]
		Properties: packets.Properties{
			User: pk.Properties.User,
		},
	}

	if code.Code >= packets.ErrUnspecifiedError.Code {
		ack.Properties.ReasonString = code.Reason
	}

	s.hooks.OnSubscribed(cl, pk, reasonCodes)
	err := cl.WritePacket(ack)
	if err != nil {
		return err
	}

	for i, sub := range pk.Filters { // [MQTT-3.3.1-9]
		if reasonCodes[i] >= packets.ErrUnspecifiedError.Code {
			continue
		}

		s.publishRetainedToClient(cl, sub, filterExisted[i])
	}

	return nil
}

// processUnsubscribe processes an unsubscribe packet.
func (s *Server) processUnsubscribe(cl *Client, pk packets.Packet) error {
	code := packets.CodeSuccess
	if _, ok := cl.State.Inflight.Get(pk.PacketID); ok {
		code = packets.ErrPacketIdentifierInUse
	}

	pk = s.hooks.OnUnsubscribe(cl, pk)
	reasonCodes := make([]byte, len(pk.Filters))
	for i, sub := range pk.Filters { // [MQTT-3.10.4-6] [MQTT-3.11.3-1]
		if code != packets.CodeSuccess {
			reasonCodes[i] = code.Code // NB 3.11.3 Non-normative 0x91
			continue
		}

		if q := s.Topics.Unsubscribe(sub.Filter, cl.ID); q {
			atomic.AddInt64(&s.Info.Subscriptions, -1)
			reasonCodes[i] = packets.CodeSuccess.Code
		} else {
			reasonCodes[i] = packets.CodeNoSubscriptionExisted.Code
		}

		cl.State.Subscriptions.Delete(sub.Filter) // [MQTT-3.10.4-2] [MQTT-3.10.4-2] ~[MQTT-3.10.4-3]
	}

	ack := packets.Packet{ // [MQTT-3.10.4-4]
		FixedHeader: packets.FixedHeader{
			Type: packets.Unsuback,
		},
		PacketID:    pk.PacketID, // [MQTT-2.2.1-6]  [MQTT-3.10.4-5]
		ReasonCodes: reasonCodes, // [MQTT-3.11.3-2]
		Properties: packets.Properties{
			User: pk.Properties.User,
		},
	}

	if code.Code >= packets.ErrUnspecifiedError.Code {
		ack.Properties.ReasonString = code.Reason
	}

	s.hooks.OnUnsubscribed(cl, pk)
	return cl.WritePacket(ack)
}

// UnsubscribeClient unsubscribes a client from all of their subscriptions.
func (s *Server) UnsubscribeClient(cl *Client) {
	i := 0
	filterMap := cl.State.Subscriptions.GetAll()
	filters := make([]packets.Subscription, len(filterMap))
	for k := range filterMap {
		cl.State.Subscriptions.Delete(k)
	}

	if atomic.LoadUint32(&cl.State.isTakenOver) == 1 {
		return
	}

	for k, v := range filterMap {
		if s.Topics.Unsubscribe(k, cl.ID) {
			atomic.AddInt64(&s.Info.Subscriptions, -1)
		}
		filters[i] = v
		i++
	}
	s.hooks.OnUnsubscribed(cl, packets.Packet{FixedHeader: packets.FixedHeader{Type: packets.Unsubscribe}, Filters: filters})
}

// processAuth processes an Auth packet.
func (s *Server) processAuth(cl *Client, pk packets.Packet) error {
	_, err := s.hooks.OnAuthPacket(cl, pk)
	if err != nil {
		return err
	}

	return nil
}

// processDisconnect processes a Disconnect packet.
func (s *Server) processDisconnect(cl *Client, pk packets.Packet) error {
	if pk.Properties.SessionExpiryIntervalFlag {
		if pk.Properties.SessionExpiryInterval > 0 && cl.Properties.Props.SessionExpiryInterval == 0 {
			return packets.ErrProtocolViolationZeroNonZeroExpiry
		}

		cl.Properties.Props.SessionExpiryInterval = pk.Properties.SessionExpiryInterval
		cl.Properties.Props.SessionExpiryIntervalFlag = true
	}

	s.loop.willDelayed.Delete(cl.ID) // [MQTT-3.1.3-9] [MQTT-3.1.2-8]
	cl.Stop(packets.CodeDisconnect)  // [MQTT-3.14.4-2]

	return nil
}

// DisconnectClient sends a Disconnect packet to a client and then closes the client connection.
func (s *Server) DisconnectClient(cl *Client, code packets.Code) error {
	out := packets.Packet{
		FixedHeader: packets.FixedHeader{
			Type: packets.Disconnect,
		},
		ReasonCode: code.Code,
		Properties: packets.Properties{},
	}

	if code.Code >= packets.ErrUnspecifiedError.Code {
		out.Properties.ReasonString = code.Reason //  // [MQTT-3.14.2-1]
	}

	// We already have a code we are using to disconnect the client, so we are not
	// interested if the write packet fails due to a closed connection (as we are closing it).
	err := cl.WritePacket(out)
	if !s.Options.Capabilities.Compatibilities.PassiveClientDisconnect {
		cl.Stop(code)
		if code.Code >= packets.ErrUnspecifiedError.Code {
			return code
		}
	}

	return err
}

// publishSysTopics publishes the current values to the server $SYS topics.
// Due to the int to string conversions this method is not as cheap as
// some of the others so the publishing interval should be set appropriately.
func (s *Server) publishSysTopics() {
	pk := packets.Packet{
		FixedHeader: packets.FixedHeader{
			Type:   packets.Publish,
			Retain: true,
		},
		Created: time.Now().Unix(),
	}

	var m runtime.MemStats
	runtime.ReadMemStats(&m)
	atomic.StoreInt64(&s.Info.MemoryAlloc, int64(m.HeapInuse))
	atomic.StoreInt64(&s.Info.Threads, int64(runtime.NumGoroutine()))
	atomic.StoreInt64(&s.Info.Time, time.Now().Unix())
	atomic.StoreInt64(&s.Info.Uptime, time.Now().Unix()-atomic.LoadInt64(&s.Info.Started))
	atomic.StoreInt64(&s.Info.ClientsTotal, int64(s.Clients.Len()))
	atomic.StoreInt64(&s.Info.ClientsDisconnected, atomic.LoadInt64(&s.Info.ClientsTotal)-atomic.LoadInt64(&s.Info.ClientsConnected))

	info := s.Info.Clone()
	topics := map[string]string{
		SysPrefix + "/broker/version":              s.Info.Version,
		SysPrefix + "/broker/time":                 Int64toa(info.Time),
		SysPrefix + "/broker/uptime":               Int64toa(info.Uptime),
		SysPrefix + "/broker/started":              Int64toa(info.Started),
		SysPrefix + "/broker/load/bytes/received":  Int64toa(info.BytesReceived),
		SysPrefix + "/broker/load/bytes/sent":      Int64toa(info.BytesSent),
		SysPrefix + "/broker/clients/connected":    Int64toa(info.ClientsConnected),
		SysPrefix + "/broker/clients/disconnected": Int64toa(info.ClientsDisconnected),
		SysPrefix + "/broker/clients/maximum":      Int64toa(info.ClientsMaximum),
		SysPrefix + "/broker/clients/total":        Int64toa(info.ClientsTotal),
		SysPrefix + "/broker/packets/received":     Int64toa(info.PacketsReceived),
		SysPrefix + "/broker/packets/sent":         Int64toa(info.PacketsSent),
		SysPrefix + "/broker/messages/received":    Int64toa(info.MessagesReceived),
		SysPrefix + "/broker/messages/sent":        Int64toa(info.MessagesSent),
		SysPrefix + "/broker/messages/dropped":     Int64toa(info.MessagesDropped),
		SysPrefix + "/broker/messages/inflight":    Int64toa(info.Inflight),
		SysPrefix + "/broker/retained":             Int64toa(info.Retained),
		SysPrefix + "/broker/subscriptions":        Int64toa(info.Subscriptions),
		SysPrefix + "/broker/system/memory":        Int64toa(info.MemoryAlloc),
		SysPrefix + "/broker/system/threads":       Int64toa(info.Threads),
	}

	for topic, payload := range topics {
		pk.TopicName = topic
		pk.Payload = []byte(payload)
		s.Topics.RetainMessage(pk.Copy(false))
		s.publishToSubscribers(pk)
	}

	s.hooks.OnSysInfoTick(info)
}

// Close attempts to gracefully shut down the server, all listeners, clients, and stores.
func (s *Server) Close() error {
	close(s.done)
	s.Log.Info("gracefully stopping server")
	s.Listeners.CloseAll(s.closeListenerClients)
	s.hooks.OnStopped()
	s.hooks.Stop()

	s.Log.Info("mochi mqtt server stopped")
	return nil
}

// closeListenerClients closes all clients on the specified listener.
func (s *Server) closeListenerClients(listener string) {
	clients := s.Clients.GetByListener(listener)
	for _, cl := range clients {
		_ = s.DisconnectClient(cl, packets.ErrServerShuttingDown)
	}
}

// sendLWT issues an LWT message to a topic when a client disconnects.
func (s *Server) sendLWT(cl *Client) {
	if atomic.LoadUint32(&cl.Properties.Will.Flag) == 0 {
		return
	}

	modifiedLWT := s.hooks.OnWill(cl, cl.Properties.Will)

	pk := packets.Packet{
		FixedHeader: packets.FixedHeader{
			Type:   packets.Publish,
			Retain: modifiedLWT.Retain, // [MQTT-3.1.2-14] [MQTT-3.1.2-15]
			Qos:    modifiedLWT.Qos,
		},
		TopicName: modifiedLWT.TopicName,
		Payload:   modifiedLWT.Payload,
		Properties: packets.Properties{
			User: modifiedLWT.User,
		},
		Origin:  cl.ID,
		Created: time.Now().Unix(),
	}

	if cl.Properties.Will.WillDelayInterval > 0 {
		pk.Connect.WillProperties.WillDelayInterval = cl.Properties.Will.WillDelayInterval
		pk.Expiry = time.Now().Unix() + int64(pk.Connect.WillProperties.WillDelayInterval)
		s.loop.willDelayed.Add(cl.ID, pk)
		return
	}

	if pk.FixedHeader.Retain {
		s.retainMessage(cl, pk)
	}

	s.publishToSubscribers(pk)                      // [MQTT-3.1.2-8]
	atomic.StoreUint32(&cl.Properties.Will.Flag, 0) // [MQTT-3.1.2-10]
	s.hooks.OnWillSent(cl, pk)
}

// readStore reads in any data from the persistent datastore (if applicable).
func (s *Server) readStore() error {
	if s.hooks.Provides(StoredClients) {
		clients, err := s.hooks.StoredClients()
		if err != nil {
			return fmt.Errorf("failed to load clients; %w", err)
		}
		s.loadClients(clients)
		s.Log.Debug("loaded clients from store", "len", len(clients))
	}

	if s.hooks.Provides(StoredSubscriptions) {
		subs, err := s.hooks.StoredSubscriptions()
		if err != nil {
			return fmt.Errorf("load subscriptions; %w", err)
		}
		s.loadSubscriptions(subs)
		s.Log.Debug("loaded subscriptions from store", "len", len(subs))
	}

	if s.hooks.Provides(StoredInflightMessages) {
		inflight, err := s.hooks.StoredInflightMessages()
		if err != nil {
			return fmt.Errorf("load inflight; %w", err)
		}
		s.loadInflight(inflight)
		s.Log.Debug("loaded inflights from store", "len", len(inflight))
	}

	if s.hooks.Provides(StoredRetainedMessages) {
		retained, err := s.hooks.StoredRetainedMessages()
		if err != nil {
			return fmt.Errorf("load retained; %w", err)
		}
		s.loadRetained(retained)
		s.Log.Debug("loaded retained messages from store", "len", len(retained))
	}

	if s.hooks.Provides(StoredSysInfo) {
		sysInfo, err := s.hooks.StoredSysInfo()
		if err != nil {
			return fmt.Errorf("load server info; %w", err)
		}
		s.loadServerInfo(sysInfo.Info)
		s.Log.Debug("loaded $SYS info from store")
	}

	return nil
}

// loadServerInfo restores server info from the datastore.
func (s *Server) loadServerInfo(v system.Info) {
	if s.Options.Capabilities.Compatibilities.RestoreSysInfoOnRestart {
		atomic.StoreInt64(&s.Info.BytesReceived, v.BytesReceived)
		atomic.StoreInt64(&s.Info.BytesSent, v.BytesSent)
		atomic.StoreInt64(&s.Info.ClientsMaximum, v.ClientsMaximum)
		atomic.StoreInt64(&s.Info.ClientsTotal, v.ClientsTotal)
		atomic.StoreInt64(&s.Info.ClientsDisconnected, v.ClientsDisconnected)
		atomic.StoreInt64(&s.Info.MessagesReceived, v.MessagesReceived)
		atomic.StoreInt64(&s.Info.MessagesSent, v.MessagesSent)
		atomic.StoreInt64(&s.Info.MessagesDropped, v.MessagesDropped)
		atomic.StoreInt64(&s.Info.PacketsReceived, v.PacketsReceived)
		atomic.StoreInt64(&s.Info.PacketsSent, v.PacketsSent)
		atomic.StoreInt64(&s.Info.InflightDropped, v.InflightDropped)
	}
	atomic.StoreInt64(&s.Info.Retained, v.Retained)
	atomic.StoreInt64(&s.Info.Inflight, v.Inflight)
	atomic.StoreInt64(&s.Info.Subscriptions, v.Subscriptions)
}

// loadSubscriptions restores subscriptions from the datastore.
func (s *Server) loadSubscriptions(v []storage.Subscription) {
	for _, sub := range v {
		sb := packets.Subscription{
			Filter:            sub.Filter,
			RetainHandling:    sub.RetainHandling,
			Qos:               sub.Qos,
			RetainAsPublished: sub.RetainAsPublished,
			NoLocal:           sub.NoLocal,
			Identifier:        sub.Identifier,
		}
		if s.Topics.Subscribe(sub.Client, sb) {
			if cl, ok := s.Clients.Get(sub.Client); ok {
				cl.State.Subscriptions.Add(sub.Filter, sb)
			}
		}
	}
}

// loadClients restores clients from the datastore.
func (s *Server) loadClients(v []storage.Client) {
	for _, c := range v {
		cl := s.NewClient(nil, c.Listener, c.ID, false)
		cl.Properties.Username = c.Username
		cl.Properties.Clean = c.Clean
		cl.Properties.ProtocolVersion = c.ProtocolVersion
		cl.Properties.Props = packets.Properties{
			SessionExpiryInterval:     c.Properties.SessionExpiryInterval,
			SessionExpiryIntervalFlag: c.Properties.SessionExpiryIntervalFlag,
			AuthenticationMethod:      c.Properties.AuthenticationMethod,
			AuthenticationData:        c.Properties.AuthenticationData,
			RequestProblemInfoFlag:    c.Properties.RequestProblemInfoFlag,
			RequestProblemInfo:        c.Properties.RequestProblemInfo,
			RequestResponseInfo:       c.Properties.RequestResponseInfo,
			ReceiveMaximum:            c.Properties.ReceiveMaximum,
			TopicAliasMaximum:         c.Properties.TopicAliasMaximum,
			User:                      c.Properties.User,
			MaximumPacketSize:         c.Properties.MaximumPacketSize,
		}
		cl.Properties.Will = Will(c.Will)

		// cancel the context, update cl.State such as disconnected time and stopCause.
		cl.Stop(packets.ErrServerShuttingDown)

		expire := (cl.Properties.ProtocolVersion == 5 && cl.Properties.Props.SessionExpiryInterval == 0) || (cl.Properties.ProtocolVersion < 5 && cl.Properties.Clean)
		s.hooks.OnDisconnect(cl, packets.ErrServerShuttingDown, expire)
		if expire {
			cl.ClearInflights()
			s.UnsubscribeClient(cl)
		} else {
			s.Clients.Add(cl)
		}
	}
}

// loadInflight restores inflight messages from the datastore.
func (s *Server) loadInflight(v []storage.Message) {
	for _, msg := range v {
		if client, ok := s.Clients.Get(msg.Origin); ok {
			client.State.Inflight.Set(msg.ToPacket())
		}
	}
}

// loadRetained restores retained messages from the datastore.
func (s *Server) loadRetained(v []storage.Message) {
	for _, msg := range v {
		s.Topics.RetainMessage(msg.ToPacket())
	}
}

// clearExpiredClients deletes all clients which have been disconnected for longer
// than their given expiry intervals.
func (s *Server) clearExpiredClients(dt int64) {
	for id, client := range s.Clients.GetAll() {
		disconnected := atomic.LoadInt64(&client.State.disconnected)
		if disconnected == 0 {
			continue
		}

		expire := s.Options.Capabilities.MaximumSessionExpiryInterval
		if client.Properties.ProtocolVersion == 5 && client.Properties.Props.SessionExpiryIntervalFlag {
			expire = client.Properties.Props.SessionExpiryInterval
		}

		if disconnected+int64(expire) < dt {
			s.hooks.OnClientExpired(client)
			s.Clients.Delete(id) // [MQTT-4.1.0-2]
		}
	}
}

// clearExpiredRetainedMessage deletes retained messages from topics if they have expired.
func (s *Server) clearExpiredRetainedMessages(now int64) {
	for filter, pk := range s.Topics.Retained.GetAll() {
		expired := pk.ProtocolVersion == 5 && pk.Expiry > 0 && pk.Expiry < now // [MQTT-3.3.2-5]

		// If the maximum message expiry interval is set (greater than 0), and the message
		// retention period exceeds the maximum expiry, the message will be forcibly removed.
		enforced := s.Options.Capabilities.MaximumMessageExpiryInterval > 0 &&
			now-pk.Created > s.Options.Capabilities.MaximumMessageExpiryInterval

		if expired || enforced {
			s.Topics.Retained.Delete(filter)
			s.hooks.OnRetainedExpired(filter)
		}
	}
}

// clearExpiredInflights deletes any inflight messages which have expired.
func (s *Server) clearExpiredInflights(now int64) {
	for _, client := range s.Clients.GetAll() {
		if deleted := client.ClearExpiredInflights(now, s.Options.Capabilities.MaximumMessageExpiryInterval); len(deleted) > 0 {
			for _, id := range deleted {
				s.hooks.OnQosDropped(client, packets.Packet{PacketID: id})
			}
		}
	}
}

// sendDelayedLWT sends any LWT messages which have reached their issue time.
func (s *Server) sendDelayedLWT(dt int64) {
	for id, pk := range s.loop.willDelayed.GetAll() {
		if dt > pk.Expiry {
			s.publishToSubscribers(pk) // [MQTT-3.1.2-8]
			if cl, ok := s.Clients.Get(id); ok {
				if pk.FixedHeader.Retain {
					s.retainMessage(cl, pk)
				}
				cl.Properties.Will = Will{} // [MQTT-3.1.2-10]
				s.hooks.OnWillSent(cl, pk)
			}
			s.loop.willDelayed.Delete(id)
		}
	}
}

// Int64toa converts an int64 to a string.
func Int64toa(v int64) string {
	return strconv.FormatInt(v, 10)
}<|MERGE_RESOLUTION|>--- conflicted
+++ resolved
@@ -33,27 +33,8 @@
 )
 
 var (
-<<<<<<< HEAD
-	// DefaultServerCapabilities defines the default features and capabilities provided by the server.
-	DefaultServerCapabilities = &Capabilities{
-		MaximumSessionExpiryInterval: math.MaxUint32, // maximum number of seconds to keep disconnected sessions
-		MaximumMessageExpiryInterval: 60 * 60 * 24,   // maximum message expiry if message expiry is 0 or over
-		ReceiveMaximum:               1024,           // maximum number of concurrent qos messages per client
-		MaximumInflight:              1024 * 8,       // maximum number of qos > 0 messages can be stored
-		MaximumQos:                   2,              // maximum qos value available to clients
-		RetainAvailable:              1,              // retain messages is available
-		MaximumPacketSize:            0,              // no maximum packet size
-		TopicAliasMaximum:            math.MaxUint16, // maximum topic alias value
-		WildcardSubAvailable:         1,              // wildcard subscriptions are available
-		SubIDAvailable:               1,              // subscription identifiers are available
-		SharedSubAvailable:           1,              // shared subscriptions are available
-		MinimumProtocolVersion:       3,              // minimum supported mqtt version (3.0.0)
-		MaximumClientWritesPending:   1024 * 8,       // maximum number of pending message writes for a client
-	}
-=======
 	// Deprecated: Use NewDefaultServerCapabilities to avoid data race issue.
 	DefaultServerCapabilities = NewDefaultServerCapabilities()
->>>>>>> 69412dd2
 
 	ErrListenerIDExists       = errors.New("listener id already exists")                               // a listener with the same id already exists
 	ErrConnectionClosed       = errors.New("connection not open")                                      // connection is closed
@@ -88,6 +69,7 @@
 		MaximumPacketSize:            0,              // no maximum packet size
 		maximumPacketID:              math.MaxUint16,
 		ReceiveMaximum:               1024,           // maximum number of concurrent qos messages per client
+    MaximumInflight:              1024 * 8,       // maximum number of qos > 0 messages can be stored
 		TopicAliasMaximum:            math.MaxUint16, // maximum topic alias value
 		SharedSubAvailable:           1,              // shared subscriptions are available
 		MinimumProtocolVersion:       3,              // minimum supported mqtt version (3.0.0)
