// SPDX-License-Identifier: MIT
// SPDX-FileCopyrightText: 2022 mochi-mqtt, mochi-co
// SPDX-FileContributor: mochi-co

// Package mqtt provides a high performance, fully compliant MQTT v5 broker server with v3.1.1 backward compatibility.
package mqtt

import (
	"errors"
	"fmt"
	"math"
	"net"
	"os"
	"runtime"
	"sort"
	"strconv"
	"sync/atomic"
	"time"

	"github.com/mochi-mqtt/server/v2/hooks/storage"
	"github.com/mochi-mqtt/server/v2/listeners"
	"github.com/mochi-mqtt/server/v2/packets"
	"github.com/mochi-mqtt/server/v2/system"

	"log/slog"
)

const (
<<<<<<< HEAD
	Version                       = "2.3.0" // the current server version.
	defaultSysTopicInterval int64 = 1       // the interval between $SYS topic publishes
=======
	Version                       = "2.4.0" // the current server version.
	defaultSysTopicInterval int64 = 1       // the interval between $SYS topic publishes
	LocalListener                 = "local"
	InlineClientId                = "inline"
>>>>>>> fac733fd
)

var (
	// DefaultServerCapabilities defines the default features and capabilities provided by the server.
	DefaultServerCapabilities = &Capabilities{
		MaximumSessionExpiryInterval: math.MaxUint32, // maximum number of seconds to keep disconnected sessions
		MaximumMessageExpiryInterval: 60 * 60 * 24,   // maximum message expiry if message expiry is 0 or over
		ReceiveMaximum:               1024,           // maximum number of concurrent qos messages per client
		MaximumQos:                   2,              // maximum qos value available to clients
		RetainAvailable:              1,              // retain messages is available
		MaximumPacketSize:            0,              // no maximum packet size
		TopicAliasMaximum:            math.MaxUint16, // maximum topic alias value
		WildcardSubAvailable:         1,              // wildcard subscriptions are available
		SubIDAvailable:               1,              // subscription identifiers are available
		SharedSubAvailable:           1,              // shared subscriptions are available
		MinimumProtocolVersion:       3,              // minimum supported mqtt version (3.0.0)
		MaximumClientWritesPending:   1024 * 8,       // maximum number of pending message writes for a client
	}

	ErrListenerIDExists       = errors.New("listener id already exists")                               // a listener with the same id already exists
	ErrConnectionClosed       = errors.New("connection not open")                                      // connection is closed
	ErrInlineClientNotEnabled = errors.New("please set Options.InlineClient=true to use this feature") // inline client is not enabled by default
)

// Capabilities indicates the capabilities and features provided by the server.
type Capabilities struct {
	MaximumMessageExpiryInterval int64           `yaml:"maximum_message_expiry_interval"`
	MaximumClientWritesPending   int32           `yaml:"maximum_client_writes_pending"`
	MaximumSessionExpiryInterval uint32          `yaml:"maximum_session_expiry_interval"`
	MaximumPacketSize            uint32          `yaml:"maximum_packet_size"`
	maximumPacketID              uint32          // unexported, used for testing only
	ReceiveMaximum               uint16          `yaml:"receive_maximum"`
	TopicAliasMaximum            uint16          `yaml:"topic_alias_maximum"`
	SharedSubAvailable           byte            `yaml:"shared_sub_available"`
	MinimumProtocolVersion       byte            `yaml:"minimum_protocol_version"`
	Compatibilities              Compatibilities `yaml:"compatibilities"`
	MaximumQos                   byte            `yaml:"maximum_qos"`
	RetainAvailable              byte            `yaml:"retain_available"`
	WildcardSubAvailable         byte            `yaml:"wildcard_sub_available"`
	SubIDAvailable               byte            `yaml:"sub_id_available"`
}

// Compatibilities provides flags for using compatibility modes.
type Compatibilities struct {
	ObscureNotAuthorized       bool `yaml:"obscure_not_authorized"`         // return unspecified errors instead of not authorized
	PassiveClientDisconnect    bool `yaml:"passive_client_disconnect"`      // don't disconnect the client forcefully after sending disconnect packet (paho - spec violation)
	AlwaysReturnResponseInfo   bool `yaml:"always_return_response_info"`    // always return response info (useful for testing)
	RestoreSysInfoOnRestart    bool `yaml:"restore_sys_info_on_restart"`    // restore system info from store as if server never stopped
	NoInheritedPropertiesOnAck bool `yaml:"no_inherited_properties_on_ack"` // don't allow inherited user properties on ack (paho - spec violation)
}

// Options contains configurable options for the server.
type Options struct {
	// Capabilities defines the server features and behaviour. If you only wish to modify
	// several of these values, set them explicitly - e.g.
	// 	server.Options.Capabilities.MaximumClientWritesPending = 16 * 1024
	Capabilities *Capabilities `yaml:"capabilities"`

	// ClientNetWriteBufferSize specifies the size of the client *bufio.Writer write buffer.
	ClientNetWriteBufferSize int `yaml:"client_net_write_buffer_size"`

	// ClientNetReadBufferSize specifies the size of the client *bufio.Reader read buffer.
	ClientNetReadBufferSize int `yaml:"client_net_read_buffer_size"`

	// Logger specifies a custom configured implementation of zerolog to override
	// the servers default logger configuration. If you wish to change the log level,
	// of the default logger, you can do so by setting
	// 	server := mqtt.New(nil)
	// level := new(slog.LevelVar)
	// server.Slog = slog.New(slog.NewTextHandler(os.Stdout, &slog.HandlerOptions{
	// 	Level: level,
	// }))
	// level.Set(slog.LevelDebug)
	Logger *slog.Logger

	// SysTopicResendInterval specifies the interval between $SYS topic updates in seconds.
<<<<<<< HEAD
	SysTopicResendInterval int64 `yaml:"sys_topic_resend_interval"`
=======
	SysTopicResendInterval int64

	// Enable Inline client to allow direct subscribing and publishing from the parent codebase,
	// with negligible performance difference (disabled by default to prevent confusion in statistics).
	InlineClient bool
>>>>>>> fac733fd
}

// Server is an MQTT broker server. It should be created with server.New()
// in order to ensure all the internal fields are correctly populated.
type Server struct {
	Options      *Options             // configurable server options
	Listeners    *listeners.Listeners // listeners are network interfaces which listen for new connections
	Clients      *Clients             // clients known to the broker
	Topics       *TopicsIndex         // an index of topic filter subscriptions and retained messages
	Info         *system.Info         // values about the server commonly known as $SYS topics
	loop         *loop                // loop contains tickers for the system event loop
	done         chan bool            // indicate that the server is ending
	Log          *slog.Logger         // minimal no-alloc logger
	hooks        *Hooks               // hooks contains hooks for extra functionality such as auth and persistent storage
	inlineClient *Client              // inlineClient is a special client used for inline subscriptions and inline Publish
}

// loop contains interval tickers for the system events loop.
type loop struct {
	sysTopics      *time.Ticker     // interval ticker for sending updating $SYS topics
	clientExpiry   *time.Ticker     // interval ticker for cleaning expired clients
	inflightExpiry *time.Ticker     // interval ticker for cleaning up expired inflight messages
	retainedExpiry *time.Ticker     // interval ticker for cleaning retained messages
	willDelaySend  *time.Ticker     // interval ticker for sending Will Messages with a delay
	willDelayed    *packets.Packets // activate LWT packets which will be sent after a delay
}

// ops contains server values which can be propagated to other structs.
type ops struct {
	options *Options     // a pointer to the server options and capabilities, for referencing in clients
	info    *system.Info // pointers to server system info
	hooks   *Hooks       // pointer to the server hooks
	log     *slog.Logger // a structured logger for the client
}

// New returns a new instance of mochi mqtt broker. Optional parameters
// can be specified to override some default settings (see Options).
func New(opts *Options) *Server {
	if opts == nil {
		opts = new(Options)
	}

	opts.ensureDefaults()

	s := &Server{
		done:      make(chan bool),
		Clients:   NewClients(),
		Topics:    NewTopicsIndex(),
		Listeners: listeners.New(),
		loop: &loop{
			sysTopics:      time.NewTicker(time.Second * time.Duration(opts.SysTopicResendInterval)),
			clientExpiry:   time.NewTicker(time.Second),
			inflightExpiry: time.NewTicker(time.Second),
			retainedExpiry: time.NewTicker(time.Second),
			willDelaySend:  time.NewTicker(time.Second),
			willDelayed:    packets.NewPackets(),
		},
		Options: opts,
		Info: &system.Info{
			Version: Version,
			Started: time.Now().Unix(),
		},
		Log: opts.Logger,
		hooks: &Hooks{
			Log: opts.Logger,
		},
	}

	if s.Options.InlineClient {
		s.inlineClient = s.NewClient(nil, LocalListener, InlineClientId, true)
		s.Clients.Add(s.inlineClient)
	}

	return s
}

// ensureDefaults ensures that the server starts with sane default values, if none are provided.
func (o *Options) ensureDefaults() {
	if o.Capabilities == nil {
		o.Capabilities = DefaultServerCapabilities
	} else {
		if o.Capabilities.MaximumSessionExpiryInterval == 0 {
			o.Capabilities.MaximumSessionExpiryInterval = DefaultServerCapabilities.MaximumSessionExpiryInterval
		}
		if o.Capabilities.MaximumMessageExpiryInterval == 0 {
			o.Capabilities.MaximumMessageExpiryInterval = DefaultServerCapabilities.MaximumMessageExpiryInterval
		}
		if o.Capabilities.ReceiveMaximum == 0 {
			o.Capabilities.ReceiveMaximum = DefaultServerCapabilities.ReceiveMaximum
		}
		if o.Capabilities.MaximumQos == 0 {
			o.Capabilities.MaximumQos = DefaultServerCapabilities.MaximumQos
		}
		if o.Capabilities.RetainAvailable == 0 {
			o.Capabilities.RetainAvailable = DefaultServerCapabilities.RetainAvailable
		}
		if o.Capabilities.MaximumPacketSize == 0 {
			o.Capabilities.MaximumPacketSize = DefaultServerCapabilities.MaximumPacketSize
		}
		if o.Capabilities.TopicAliasMaximum == 0 {
			o.Capabilities.TopicAliasMaximum = DefaultServerCapabilities.TopicAliasMaximum
		}
		if o.Capabilities.WildcardSubAvailable == 0 {
			o.Capabilities.WildcardSubAvailable = DefaultServerCapabilities.WildcardSubAvailable
		}
		if o.Capabilities.SubIDAvailable == 0 {
			o.Capabilities.SubIDAvailable = DefaultServerCapabilities.SubIDAvailable
		}
		if o.Capabilities.SharedSubAvailable == 0 {
			o.Capabilities.SharedSubAvailable = DefaultServerCapabilities.SharedSubAvailable
		}
		if o.Capabilities.MinimumProtocolVersion == 0 {
			o.Capabilities.MinimumProtocolVersion = DefaultServerCapabilities.MinimumProtocolVersion
		}
		if o.Capabilities.MaximumClientWritesPending == 0 {
			o.Capabilities.MaximumClientWritesPending = DefaultServerCapabilities.MaximumClientWritesPending
		}
	}

	o.Capabilities.maximumPacketID = math.MaxUint16 // spec maximum is 65535

	if o.SysTopicResendInterval == 0 {
		o.SysTopicResendInterval = defaultSysTopicInterval
	}

	if o.ClientNetWriteBufferSize == 0 {
		o.ClientNetWriteBufferSize = 1024 * 2
	}

	if o.ClientNetReadBufferSize == 0 {
		o.ClientNetReadBufferSize = 1024 * 2
	}

	if o.Logger == nil {
		log := slog.New(slog.NewTextHandler(os.Stdout, nil))
		o.Logger = log
	}
}

// NewClient returns a new Client instance, populated with all the required values and
// references to be used with the server. If you are using this client to directly publish
// messages from the embedding application, set the inline flag to true to bypass ACL and
// topic validation checks.
func (s *Server) NewClient(c net.Conn, listener string, id string, inline bool) *Client {
	cl := newClient(c, &ops{ // [MQTT-3.1.2-6] implicit
		options: s.Options,
		info:    s.Info,
		hooks:   s.hooks,
		log:     s.Log,
	})

	cl.ID = id
	cl.Net.Listener = listener

	if inline { // inline clients bypass acl and some validity checks.
		cl.Net.Inline = true
		// By default, we don't want to restrict developer publishes,
		// but if you do, reset this after creating inline client.
		cl.State.Inflight.ResetReceiveQuota(math.MaxInt32)
	} else {
		go cl.WriteLoop() // can only write to real clients
	}

	return cl
}

// AddHook attaches a new Hook to the server. Ideally, this should be called
// before the server is started with s.Serve().
func (s *Server) AddHook(hook Hook, config any) error {
	nl := s.Log.With("hook", hook.ID())
	hook.SetOpts(nl, &HookOptions{
		Capabilities: s.Options.Capabilities,
	})

	s.Log.Info("added hook", "hook", hook.ID())
	return s.hooks.Add(hook, config)
}

// AddListener adds a new network listener to the server, for receiving incoming client connections.
func (s *Server) AddListener(l listeners.Listener) error {
	if _, ok := s.Listeners.Get(l.ID()); ok {
		return ErrListenerIDExists
	}

	nl := s.Log.With(slog.String("listener", l.ID()))
	err := l.Init(nl)
	if err != nil {
		return err
	}

	s.Listeners.Add(l)

	s.Log.Info("attached listener", "id", l.ID(), "protocol", l.Protocol(), "address", l.Address())
	return nil
}

// Serve starts the event loops responsible for establishing client connections
// on all attached listeners, publishing the system topics, and starting all hooks.
func (s *Server) Serve() error {
	s.Log.Info("mochi mqtt starting", "version", Version)
	defer s.Log.Info("mochi mqtt server started")

	if s.hooks.Provides(
		StoredClients,
		StoredInflightMessages,
		StoredRetainedMessages,
		StoredSubscriptions,
		StoredSysInfo,
	) {
		err := s.readStore()
		if err != nil {
			return err
		}
	}

	go s.eventLoop()                            // spin up event loop for issuing $SYS values and closing server.
	s.Listeners.ServeAll(s.EstablishConnection) // start listening on all listeners.
	s.publishSysTopics()                        // begin publishing $SYS system values.
	s.hooks.OnStarted()

	return nil
}

// eventLoop loops forever, running various server housekeeping methods at different intervals.
func (s *Server) eventLoop() {
	s.Log.Debug("system event loop started")
	defer s.Log.Debug("system event loop halted")

	for {
		select {
		case <-s.done:
			s.loop.sysTopics.Stop()
			return
		case <-s.loop.sysTopics.C:
			s.publishSysTopics()
		case <-s.loop.clientExpiry.C:
			s.clearExpiredClients(time.Now().Unix())
		case <-s.loop.retainedExpiry.C:
			s.clearExpiredRetainedMessages(time.Now().Unix())
		case <-s.loop.willDelaySend.C:
			s.sendDelayedLWT(time.Now().Unix())
		case <-s.loop.inflightExpiry.C:
			s.clearExpiredInflights(time.Now().Unix())
		}
	}
}

// EstablishConnection establishes a new client when a listener accepts a new connection.
func (s *Server) EstablishConnection(listener string, c net.Conn) error {
	cl := s.NewClient(c, listener, "", false)
	return s.attachClient(cl, listener)
}

// attachClient validates an incoming client connection and if viable, attaches the client
// to the server, performs session housekeeping, and reads incoming packets.
func (s *Server) attachClient(cl *Client, listener string) error {
	defer cl.Stop(nil)
	pk, err := s.readConnectionPacket(cl)
	if err != nil {
		return fmt.Errorf("read connection: %w", err)
	}

	cl.ParseConnect(listener, pk)
	code := s.validateConnect(cl, pk) // [MQTT-3.1.4-1] [MQTT-3.1.4-2]
	if code != packets.CodeSuccess {
		if err := s.SendConnack(cl, code, false, nil); err != nil {
			return fmt.Errorf("invalid connection send ack: %w", err)
		}
		return code // [MQTT-3.2.2-7] [MQTT-3.1.4-6]
	}

	err = s.hooks.OnConnect(cl, pk)
	if err != nil {
		return err
	}

	cl.refreshDeadline(cl.State.Keepalive)
	if !s.hooks.OnConnectAuthenticate(cl, pk) { // [MQTT-3.1.4-2]
		err := s.SendConnack(cl, packets.ErrBadUsernameOrPassword, false, nil)
		if err != nil {
			return fmt.Errorf("invalid connection send ack: %w", err)
		}

		return packets.ErrBadUsernameOrPassword
	}

	atomic.AddInt64(&s.Info.ClientsConnected, 1)
	defer atomic.AddInt64(&s.Info.ClientsConnected, -1)

	s.hooks.OnSessionEstablish(cl, pk)

	sessionPresent := s.inheritClientSession(pk, cl)
	s.Clients.Add(cl) // [MQTT-4.1.0-1]

	err = s.SendConnack(cl, code, sessionPresent, nil) // [MQTT-3.1.4-5] [MQTT-3.2.0-1] [MQTT-3.2.0-2] &[MQTT-3.14.0-1]
	if err != nil {
		return fmt.Errorf("ack connection packet: %w", err)
	}

	s.loop.willDelayed.Delete(cl.ID) // [MQTT-3.1.3-9]

	if sessionPresent {
		err = cl.ResendInflightMessages(true)
		if err != nil {
			return fmt.Errorf("resend inflight: %w", err)
		}
	}

	s.hooks.OnSessionEstablished(cl, pk)

	err = cl.Read(s.receivePacket)
	if err != nil {
		s.sendLWT(cl)
		cl.Stop(err)
	} else {
		cl.Properties.Will = Will{} // [MQTT-3.14.4-3] [MQTT-3.1.2-10]
	}
	s.Log.Debug("client disconnected", "error", err, "client", cl.ID, "remote", cl.Net.Remote, "listener", listener)

	expire := (cl.Properties.ProtocolVersion == 5 && cl.Properties.Props.SessionExpiryInterval == 0) || (cl.Properties.ProtocolVersion < 5 && cl.Properties.Clean)
	s.hooks.OnDisconnect(cl, err, expire)

	if expire && atomic.LoadUint32(&cl.State.isTakenOver) == 0 {
		cl.ClearInflights(math.MaxInt64, 0)
		s.UnsubscribeClient(cl)
		s.Clients.Delete(cl.ID) // [MQTT-4.1.0-2] ![MQTT-3.1.2-23]
	}

	return err
}

// readConnectionPacket reads the first incoming header for a connection, and if
// acceptable, returns the valid connection packet.
func (s *Server) readConnectionPacket(cl *Client) (pk packets.Packet, err error) {
	fh := new(packets.FixedHeader)
	err = cl.ReadFixedHeader(fh)
	if err != nil {
		return
	}

	if fh.Type != packets.Connect {
		return pk, packets.ErrProtocolViolationRequireFirstConnect // [MQTT-3.1.0-1]
	}

	pk, err = cl.ReadPacket(fh)
	if err != nil {
		return
	}

	return
}

// receivePacket processes an incoming packet for a client, and issues a disconnect to the client
// if an error has occurred (if mqtt v5).
func (s *Server) receivePacket(cl *Client, pk packets.Packet) error {
	err := s.processPacket(cl, pk)
	if err != nil {
		if code, ok := err.(packets.Code); ok &&
			cl.Properties.ProtocolVersion == 5 &&
			code.Code >= packets.ErrUnspecifiedError.Code {
			_ = s.DisconnectClient(cl, code)
		}

		s.Log.Warn("error processing packet", "error", err, "client", cl.ID, "listener", cl.Net.Listener, "pk", pk)

		return err
	}

	return nil
}

// validateConnect validates that a connect packet is compliant.
func (s *Server) validateConnect(cl *Client, pk packets.Packet) packets.Code {
	code := pk.ConnectValidate() // [MQTT-3.1.4-1] [MQTT-3.1.4-2]
	if code != packets.CodeSuccess {
		return code
	}

	if cl.Properties.ProtocolVersion < 5 && !pk.Connect.Clean && pk.Connect.ClientIdentifier == "" {
		return packets.ErrUnspecifiedError
	}

	if cl.Properties.ProtocolVersion < s.Options.Capabilities.MinimumProtocolVersion {
		return packets.ErrUnsupportedProtocolVersion // [MQTT-3.1.2-2]
	} else if cl.Properties.Will.Qos > s.Options.Capabilities.MaximumQos {
		return packets.ErrQosNotSupported // [MQTT-3.2.2-12]
	} else if cl.Properties.Will.Retain && s.Options.Capabilities.RetainAvailable == 0x00 {
		return packets.ErrRetainNotSupported // [MQTT-3.2.2-13]
	}

	return code
}

// inheritClientSession inherits the state of an existing client sharing the same
// connection ID. If clean is true, the state of any previously existing client
// session is abandoned.
func (s *Server) inheritClientSession(pk packets.Packet, cl *Client) bool {
	if existing, ok := s.Clients.Get(pk.Connect.ClientIdentifier); ok {
		_ = s.DisconnectClient(existing, packets.ErrSessionTakenOver)                                   // [MQTT-3.1.4-3]
		if pk.Connect.Clean || (existing.Properties.Clean && existing.Properties.ProtocolVersion < 5) { // [MQTT-3.1.2-4] [MQTT-3.1.4-4]
			s.UnsubscribeClient(existing)
			existing.ClearInflights(math.MaxInt64, 0)
			atomic.StoreUint32(&existing.State.isTakenOver, 1) // only set isTakenOver after unsubscribe has occurred
			return false                                       // [MQTT-3.2.2-3]
		}

		atomic.StoreUint32(&existing.State.isTakenOver, 1)
		if existing.State.Inflight.Len() > 0 {
			cl.State.Inflight = existing.State.Inflight.Clone() // [MQTT-3.1.2-5]
			if cl.State.Inflight.maximumReceiveQuota == 0 && cl.ops.options.Capabilities.ReceiveMaximum != 0 {
				cl.State.Inflight.ResetReceiveQuota(int32(cl.ops.options.Capabilities.ReceiveMaximum)) // server receive max per client
				cl.State.Inflight.ResetSendQuota(int32(cl.Properties.Props.ReceiveMaximum))            // client receive max
			}
		}

		for _, sub := range existing.State.Subscriptions.GetAll() {
			existed := !s.Topics.Subscribe(cl.ID, sub) // [MQTT-3.8.4-3]
			if !existed {
				atomic.AddInt64(&s.Info.Subscriptions, 1)
			}
			cl.State.Subscriptions.Add(sub.Filter, sub)
		}

		// Clean the state of the existing client to prevent sequential take-overs
		// from increasing memory usage by inflights + subs * client-id.
		s.UnsubscribeClient(existing)
		existing.ClearInflights(math.MaxInt64, 0)

		s.Log.Debug("session taken over", "client", cl.ID, "old_remote", existing.Net.Remote, "new_remote", cl.Net.Remote)

		return true // [MQTT-3.2.2-3]
	}

	if atomic.LoadInt64(&s.Info.ClientsConnected) > atomic.LoadInt64(&s.Info.ClientsMaximum) {
		atomic.AddInt64(&s.Info.ClientsMaximum, 1)
	}

	return false // [MQTT-3.2.2-2]
}

// SendConnack returns a Connack packet to a client.
func (s *Server) SendConnack(cl *Client, reason packets.Code, present bool, properties *packets.Properties) error {
	if properties == nil {
		properties = &packets.Properties{
			ReceiveMaximum: s.Options.Capabilities.ReceiveMaximum,
		}
	}

	properties.ReceiveMaximum = s.Options.Capabilities.ReceiveMaximum // 3.2.2.3.3 Receive Maximum
	if cl.State.ServerKeepalive {                                     // You can set this dynamically using the OnConnect hook.
		properties.ServerKeepAlive = cl.State.Keepalive // [MQTT-3.1.2-21]
		properties.ServerKeepAliveFlag = true
	}

	if reason.Code >= packets.ErrUnspecifiedError.Code {
		if cl.Properties.ProtocolVersion < 5 {
			if v3reason, ok := packets.V5CodesToV3[reason]; ok { // NB v3 3.2.2.3 Connack return codes
				reason = v3reason
			}
		}

		properties.ReasonString = reason.Reason
		ack := packets.Packet{
			FixedHeader: packets.FixedHeader{
				Type: packets.Connack,
			},
			SessionPresent: false,       // [MQTT-3.2.2-6]
			ReasonCode:     reason.Code, // [MQTT-3.2.2-8]
			Properties:     *properties,
		}
		return cl.WritePacket(ack)
	}

	if s.Options.Capabilities.MaximumQos < 2 {
		properties.MaximumQos = s.Options.Capabilities.MaximumQos // [MQTT-3.2.2-9]
		properties.MaximumQosFlag = true
	}

	if cl.Properties.Props.AssignedClientID != "" {
		properties.AssignedClientID = cl.Properties.Props.AssignedClientID // [MQTT-3.1.3-7] [MQTT-3.2.2-16]
	}

	if cl.Properties.Props.SessionExpiryInterval > s.Options.Capabilities.MaximumSessionExpiryInterval {
		properties.SessionExpiryInterval = s.Options.Capabilities.MaximumSessionExpiryInterval
		properties.SessionExpiryIntervalFlag = true
		cl.Properties.Props.SessionExpiryInterval = properties.SessionExpiryInterval
		cl.Properties.Props.SessionExpiryIntervalFlag = true
	}

	ack := packets.Packet{
		FixedHeader: packets.FixedHeader{
			Type: packets.Connack,
		},
		SessionPresent: present,
		ReasonCode:     reason.Code, // [MQTT-3.2.2-8]
		Properties:     *properties,
	}
	return cl.WritePacket(ack)
}

// processPacket processes an inbound packet for a client. Since the method is
// typically called as a goroutine, errors are primarily for test checking purposes.
func (s *Server) processPacket(cl *Client, pk packets.Packet) error {
	var err error

	switch pk.FixedHeader.Type {
	case packets.Connect:
		err = s.processConnect(cl, pk)
	case packets.Disconnect:
		err = s.processDisconnect(cl, pk)
	case packets.Pingreq:
		err = s.processPingreq(cl, pk)
	case packets.Publish:
		code := pk.PublishValidate(s.Options.Capabilities.TopicAliasMaximum)
		if code != packets.CodeSuccess {
			return code
		}
		err = s.processPublish(cl, pk)
	case packets.Puback:
		err = s.processPuback(cl, pk)
	case packets.Pubrec:
		err = s.processPubrec(cl, pk)
	case packets.Pubrel:
		err = s.processPubrel(cl, pk)
	case packets.Pubcomp:
		err = s.processPubcomp(cl, pk)
	case packets.Subscribe:
		code := pk.SubscribeValidate()
		if code != packets.CodeSuccess {
			return code
		}
		err = s.processSubscribe(cl, pk)
	case packets.Unsubscribe:
		code := pk.UnsubscribeValidate()
		if code != packets.CodeSuccess {
			return code
		}
		err = s.processUnsubscribe(cl, pk)
	case packets.Auth:
		code := pk.AuthValidate()
		if code != packets.CodeSuccess {
			return code
		}
		err = s.processAuth(cl, pk)
	default:
		return fmt.Errorf("no valid packet available; %v", pk.FixedHeader.Type)
	}

	s.hooks.OnPacketProcessed(cl, pk, err)
	if err != nil {
		return err
	}

	if cl.State.Inflight.Len() > 0 && atomic.LoadInt32(&cl.State.Inflight.sendQuota) > 0 {
		next, ok := cl.State.Inflight.NextImmediate()
		if ok {
			_ = cl.WritePacket(next)
			if ok := cl.State.Inflight.Delete(next.PacketID); ok {
				atomic.AddInt64(&s.Info.Inflight, -1)
			}
			cl.State.Inflight.DecreaseSendQuota()
		}
	}

	return nil
}

// processConnect processes a Connect packet. The packet cannot be used to establish
// a new connection on an existing connection. See EstablishConnection instead.
func (s *Server) processConnect(cl *Client, _ packets.Packet) error {
	s.sendLWT(cl)
	return packets.ErrProtocolViolationSecondConnect // [MQTT-3.1.0-2]
}

// processPingreq processes a Pingreq packet.
func (s *Server) processPingreq(cl *Client, _ packets.Packet) error {
	return cl.WritePacket(packets.Packet{
		FixedHeader: packets.FixedHeader{
			Type: packets.Pingresp, // [MQTT-3.12.4-1]
		},
	})
}

// Publish publishes a publish packet into the broker as if it were sent from the specified client.
// This is a convenience function which wraps InjectPacket. As such, this method can publish packets
// to any topic (including $SYS) and bypass ACL checks. The qos byte is used for limiting the
// outbound qos (mqtt v5) rather than issuing to the broker (we assume qos 2 complete).
func (s *Server) Publish(topic string, payload []byte, retain bool, qos byte) error {
	if !s.Options.InlineClient {
		return ErrInlineClientNotEnabled
	}

	return s.InjectPacket(s.inlineClient, packets.Packet{
		FixedHeader: packets.FixedHeader{
			Type:   packets.Publish,
			Qos:    qos,
			Retain: retain,
		},
		TopicName: topic,
		Payload:   payload,
		PacketID:  uint16(qos), // we never process the inbound qos, but we need a packet id for validity checks.
	})
}

// Subscribe adds an inline subscription for the specified topic filter and subscription identifier
// with the provided handler function.
func (s *Server) Subscribe(filter string, subscriptionId int, handler InlineSubFn) error {
	if !s.Options.InlineClient {
		return ErrInlineClientNotEnabled
	}

	if handler == nil {
		return packets.ErrInlineSubscriptionHandlerInvalid
	}

	if !IsValidFilter(filter, false) {
		return packets.ErrTopicFilterInvalid
	}

	subscription := packets.Subscription{
		Identifier: subscriptionId,
		Filter:     filter,
	}

	pk := s.hooks.OnSubscribe(s.inlineClient, packets.Packet{ // subscribe like a normal client.
		Origin:      s.inlineClient.ID,
		FixedHeader: packets.FixedHeader{Type: packets.Subscribe},
		Filters:     packets.Subscriptions{subscription},
	})

	inlineSubscription := InlineSubscription{
		Subscription: subscription,
		Handler:      handler,
	}

	s.Topics.InlineSubscribe(inlineSubscription)
	s.hooks.OnSubscribed(s.inlineClient, pk, []byte{packets.CodeSuccess.Code})

	// Handling retained messages.
	for _, pkv := range s.Topics.Messages(filter) { // [MQTT-3.8.4-4]
		handler(s.inlineClient, inlineSubscription.Subscription, pkv)
	}
	return nil
}

// Unsubscribe removes an inline subscription for the specified subscription and topic filter.
// It allows you to unsubscribe a specific subscription from the internal subscription
// associated with the given topic filter.
func (s *Server) Unsubscribe(filter string, subscriptionId int) error {
	if !s.Options.InlineClient {
		return ErrInlineClientNotEnabled
	}

	if !IsValidFilter(filter, false) {
		return packets.ErrTopicFilterInvalid
	}

	pk := s.hooks.OnUnsubscribe(s.inlineClient, packets.Packet{
		Origin:      s.inlineClient.ID,
		FixedHeader: packets.FixedHeader{Type: packets.Unsubscribe},
		Filters: packets.Subscriptions{
			{
				Identifier: subscriptionId,
				Filter:     filter,
			},
		},
	})

	s.Topics.InlineUnsubscribe(subscriptionId, filter)
	s.hooks.OnUnsubscribed(s.inlineClient, pk)
	return nil
}

// InjectPacket injects a packet into the broker as if it were sent from the specified client.
// InlineClients using this method can publish packets to any topic (including $SYS) and bypass ACL checks.
func (s *Server) InjectPacket(cl *Client, pk packets.Packet) error {
	pk.ProtocolVersion = cl.Properties.ProtocolVersion

	err := s.processPacket(cl, pk)
	if err != nil {
		return err
	}

	atomic.AddInt64(&cl.ops.info.PacketsReceived, 1)
	if pk.FixedHeader.Type == packets.Publish {
		atomic.AddInt64(&cl.ops.info.MessagesReceived, 1)
	}

	return nil
}

// processPublish processes a Publish packet.
func (s *Server) processPublish(cl *Client, pk packets.Packet) error {
	if !cl.Net.Inline && !IsValidFilter(pk.TopicName, true) {
		return nil
	}

	if atomic.LoadInt32(&cl.State.Inflight.receiveQuota) == 0 {
		return s.DisconnectClient(cl, packets.ErrReceiveMaximum) // ~[MQTT-3.3.4-7] ~[MQTT-3.3.4-8]
	}

	if !cl.Net.Inline && !s.hooks.OnACLCheck(cl, pk.TopicName, true) {
		if pk.FixedHeader.Qos == 0 {
			return nil
		}

		if cl.Properties.ProtocolVersion != 5 {
			return s.DisconnectClient(cl, packets.ErrNotAuthorized)
		}

		ackType := packets.Puback
		if pk.FixedHeader.Qos == 2 {
			ackType = packets.Pubrec
		}

		ack := s.buildAck(pk.PacketID, ackType, 0, pk.Properties, packets.ErrNotAuthorized)
		return cl.WritePacket(ack)
	}

	pk.Origin = cl.ID
	pk.Created = time.Now().Unix()

	if !cl.Net.Inline {
		if pki, ok := cl.State.Inflight.Get(pk.PacketID); ok {
			if pki.FixedHeader.Type == packets.Pubrec { // [MQTT-4.3.3-10]
				ack := s.buildAck(pk.PacketID, packets.Pubrec, 0, pk.Properties, packets.ErrPacketIdentifierInUse)
				return cl.WritePacket(ack)
			}
			if ok := cl.State.Inflight.Delete(pk.PacketID); ok { // [MQTT-4.3.2-5]
				atomic.AddInt64(&s.Info.Inflight, -1)
			}
		}
	}

	if pk.Properties.TopicAliasFlag && pk.Properties.TopicAlias > 0 { // [MQTT-3.3.2-11]
		pk.TopicName = cl.State.TopicAliases.Inbound.Set(pk.Properties.TopicAlias, pk.TopicName)
	}

	if pk.FixedHeader.Qos > s.Options.Capabilities.MaximumQos {
		pk.FixedHeader.Qos = s.Options.Capabilities.MaximumQos // [MQTT-3.2.2-9] Reduce qos based on server max qos capability
	}

	pkx, err := s.hooks.OnPublish(cl, pk)
	if err == nil {
		pk = pkx
	} else if errors.Is(err, packets.ErrRejectPacket) {
		return nil
	} else if errors.Is(err, packets.CodeSuccessIgnore) {
		pk.Ignore = true
	} else if cl.Properties.ProtocolVersion == 5 && pk.FixedHeader.Qos > 0 && errors.As(err, new(packets.Code)) {
		err = cl.WritePacket(s.buildAck(pk.PacketID, packets.Puback, 0, pk.Properties, err.(packets.Code)))
		if err != nil {
			return err
		}
		return nil
	}

	if pk.FixedHeader.Retain { // [MQTT-3.3.1-5] ![MQTT-3.3.1-8]
		s.retainMessage(cl, pk)
	}

	// If it's inlineClient, it can't handle PUBREC and PUBREL.
	// When it publishes a package with a qos > 0, the server treats
	// the package as qos=0, and the client receives it as qos=1 or 2.
	if pk.FixedHeader.Qos == 0 || cl.Net.Inline {
		s.publishToSubscribers(pk)
		s.hooks.OnPublished(cl, pk)
		return nil
	}

	cl.State.Inflight.DecreaseReceiveQuota()
	ack := s.buildAck(pk.PacketID, packets.Puback, 0, pk.Properties, packets.QosCodes[pk.FixedHeader.Qos]) // [MQTT-4.3.2-4]
	if pk.FixedHeader.Qos == 2 {
		ack = s.buildAck(pk.PacketID, packets.Pubrec, 0, pk.Properties, packets.CodeSuccess) // [MQTT-3.3.4-1] [MQTT-4.3.3-8]
	}

	if ok := cl.State.Inflight.Set(ack); ok {
		atomic.AddInt64(&s.Info.Inflight, 1)
		s.hooks.OnQosPublish(cl, ack, ack.Created, 0)
	}

	err = cl.WritePacket(ack)
	if err != nil {
		return err
	}

	if pk.FixedHeader.Qos == 1 {
		if ok := cl.State.Inflight.Delete(ack.PacketID); ok {
			atomic.AddInt64(&s.Info.Inflight, -1)
		}
		cl.State.Inflight.IncreaseReceiveQuota()
		s.hooks.OnQosComplete(cl, ack)
	}

	s.publishToSubscribers(pk)
	s.hooks.OnPublished(cl, pk)

	return nil
}

// retainMessage adds a message to a topic, and if a persistent store is provided,
// adds the message to the store to be reloaded if necessary.
func (s *Server) retainMessage(cl *Client, pk packets.Packet) {
	if s.Options.Capabilities.RetainAvailable == 0 || pk.Ignore {
		return
	}

	out := pk.Copy(false)
	r := s.Topics.RetainMessage(out)
	s.hooks.OnRetainMessage(cl, pk, r)
	atomic.StoreInt64(&s.Info.Retained, int64(s.Topics.Retained.Len()))
}

// publishToSubscribers publishes a publish packet to all subscribers with matching topic filters.
func (s *Server) publishToSubscribers(pk packets.Packet) {
	if pk.Ignore {
		return
	}

	if pk.Created == 0 {
		pk.Created = time.Now().Unix()
	}

	pk.Expiry = pk.Created + s.Options.Capabilities.MaximumMessageExpiryInterval
	if pk.Properties.MessageExpiryInterval > 0 {
		pk.Expiry = pk.Created + int64(pk.Properties.MessageExpiryInterval)
	}

	subscribers := s.Topics.Subscribers(pk.TopicName)
	if len(subscribers.Shared) > 0 {
		subscribers = s.hooks.OnSelectSubscribers(subscribers, pk)
		if len(subscribers.SharedSelected) == 0 {
			subscribers.SelectShared()
		}
		subscribers.MergeSharedSelected()
	}

	for _, inlineSubscription := range subscribers.InlineSubscriptions {
		inlineSubscription.Handler(s.inlineClient, inlineSubscription.Subscription, pk)
	}

	for id, subs := range subscribers.Subscriptions {
		if cl, ok := s.Clients.Get(id); ok {
			_, err := s.publishToClient(cl, subs, pk)
			if err != nil {
				s.Log.Debug("failed publishing packet", "error", err, "client", cl.ID, "packet", pk)
			}
		}
	}
}

func (s *Server) publishToClient(cl *Client, sub packets.Subscription, pk packets.Packet) (packets.Packet, error) {
	if sub.NoLocal && pk.Origin == cl.ID {
		return pk, nil // [MQTT-3.8.3-3]
	}

	out := pk.Copy(false)
	if !s.hooks.OnACLCheck(cl, pk.TopicName, false) {
		return out, packets.ErrNotAuthorized
	}
	if !sub.FwdRetainedFlag && ((cl.Properties.ProtocolVersion == 5 && !sub.RetainAsPublished) || cl.Properties.ProtocolVersion < 5) { // ![MQTT-3.3.1-13] [v3 MQTT-3.3.1-9]
		out.FixedHeader.Retain = false // [MQTT-3.3.1-12]
	}

	if len(sub.Identifiers) > 0 { // [MQTT-3.3.4-3]
		out.Properties.SubscriptionIdentifier = []int{}
		for _, id := range sub.Identifiers {
			out.Properties.SubscriptionIdentifier = append(out.Properties.SubscriptionIdentifier, id) // [MQTT-3.3.4-4] ![MQTT-3.3.4-5]
		}
		sort.Ints(out.Properties.SubscriptionIdentifier)
	}

	if out.FixedHeader.Qos > sub.Qos {
		out.FixedHeader.Qos = sub.Qos
	}

	if out.FixedHeader.Qos > s.Options.Capabilities.MaximumQos {
		out.FixedHeader.Qos = s.Options.Capabilities.MaximumQos // [MQTT-3.2.2-9]
	}

	if cl.Properties.Props.TopicAliasMaximum > 0 {
		var aliasExists bool
		out.Properties.TopicAlias, aliasExists = cl.State.TopicAliases.Outbound.Set(pk.TopicName)
		if out.Properties.TopicAlias > 0 {
			out.Properties.TopicAliasFlag = true
			if aliasExists {
				out.TopicName = ""
			}
		}
	}

	if out.FixedHeader.Qos > 0 {
		i, err := cl.NextPacketID() // [MQTT-4.3.2-1] [MQTT-4.3.3-1]
		if err != nil {
			s.hooks.OnPacketIDExhausted(cl, pk)
			s.Log.Warn("packet ids exhausted", "error", err, "client", cl.ID, "listener", cl.Net.Listener)
			return out, packets.ErrQuotaExceeded
		}

		out.PacketID = uint16(i) // [MQTT-2.2.1-4]
		sentQuota := atomic.LoadInt32(&cl.State.Inflight.sendQuota)

		if ok := cl.State.Inflight.Set(out); ok { // [MQTT-4.3.2-3] [MQTT-4.3.3-3]
			atomic.AddInt64(&s.Info.Inflight, 1)
			s.hooks.OnQosPublish(cl, out, out.Created, 0)
			cl.State.Inflight.DecreaseSendQuota()
		}

		if sentQuota == 0 && atomic.LoadInt32(&cl.State.Inflight.maximumSendQuota) > 0 {
			out.Expiry = -1
			cl.State.Inflight.Set(out)
			return out, nil
		}
	}

	if cl.Net.Conn == nil || cl.Closed() {
		return out, packets.CodeDisconnect
	}

	select {
	case cl.State.outbound <- &out:
		atomic.AddInt32(&cl.State.outboundQty, 1)
	default:
		atomic.AddInt64(&s.Info.MessagesDropped, 1)
		cl.ops.hooks.OnPublishDropped(cl, pk)
		cl.State.Inflight.Delete(out.PacketID) // packet was dropped due to irregular circumstances, so rollback inflight.
		cl.State.Inflight.IncreaseSendQuota()
		return out, packets.ErrPendingClientWritesExceeded
	}

	return out, nil
}

func (s *Server) publishRetainedToClient(cl *Client, sub packets.Subscription, existed bool) {
	if IsSharedFilter(sub.Filter) {
		return // 4.8.2 Non-normative - Shared Subscriptions - No Retained Messages are sent to the Session when it first subscribes.
	}

	if sub.RetainHandling == 1 && existed || sub.RetainHandling == 2 { // [MQTT-3.3.1-10] [MQTT-3.3.1-11]
		return
	}

	sub.FwdRetainedFlag = true
	for _, pkv := range s.Topics.Messages(sub.Filter) { // [MQTT-3.8.4-4]
		_, err := s.publishToClient(cl, sub, pkv)
		if err != nil {
			s.Log.Debug("failed to publish retained message", "error", err, "client", cl.ID, "listener", cl.Net.Listener, "packet", pkv)
			continue
		}
		s.hooks.OnRetainPublished(cl, pkv)
	}
}

// buildAck builds a standardised ack message for Puback, Pubrec, Pubrel, Pubcomp packets.
func (s *Server) buildAck(packetID uint16, pkt, qos byte, properties packets.Properties, reason packets.Code) packets.Packet {
	if s.Options.Capabilities.Compatibilities.NoInheritedPropertiesOnAck {
		properties = packets.Properties{}
	}
	if reason.Code >= packets.ErrUnspecifiedError.Code {
		properties.ReasonString = reason.Reason
	}

	pk := packets.Packet{
		FixedHeader: packets.FixedHeader{
			Type: pkt,
			Qos:  qos,
		},
		PacketID:   packetID,    // [MQTT-2.2.1-5]
		ReasonCode: reason.Code, // [MQTT-3.4.2-1]
		Properties: properties,
		Created:    time.Now().Unix(),
		Expiry:     time.Now().Unix() + s.Options.Capabilities.MaximumMessageExpiryInterval,
	}

	return pk
}

// processPuback processes a Puback packet, denoting completion of a QOS 1 packet sent from the server.
func (s *Server) processPuback(cl *Client, pk packets.Packet) error {
	if _, ok := cl.State.Inflight.Get(pk.PacketID); !ok {
		return nil // omit, but would be packets.ErrPacketIdentifierNotFound
	}

	if ok := cl.State.Inflight.Delete(pk.PacketID); ok { // [MQTT-4.3.2-5]
		cl.State.Inflight.IncreaseSendQuota()
		atomic.AddInt64(&s.Info.Inflight, -1)
		s.hooks.OnQosComplete(cl, pk)
	}

	return nil
}

// processPubrec processes a Pubrec packet, denoting receipt of a QOS 2 packet sent from the server.
func (s *Server) processPubrec(cl *Client, pk packets.Packet) error {
	if _, ok := cl.State.Inflight.Get(pk.PacketID); !ok { // [MQTT-4.3.3-7] [MQTT-4.3.3-13]
		return cl.WritePacket(s.buildAck(pk.PacketID, packets.Pubrel, 1, pk.Properties, packets.ErrPacketIdentifierNotFound))
	}

	if pk.ReasonCode >= packets.ErrUnspecifiedError.Code || !pk.ReasonCodeValid() { // [MQTT-4.3.3-4]
		if ok := cl.State.Inflight.Delete(pk.PacketID); ok {
			atomic.AddInt64(&s.Info.Inflight, -1)
		}
		cl.ops.hooks.OnQosDropped(cl, pk)
		return nil // as per MQTT5 Section 4.13.2 paragraph 2
	}

	ack := s.buildAck(pk.PacketID, packets.Pubrel, 1, pk.Properties, packets.CodeSuccess) // [MQTT-4.3.3-4] ![MQTT-4.3.3-6]
	cl.State.Inflight.DecreaseReceiveQuota()                                              // -1 RECV QUOTA
	cl.State.Inflight.Set(ack)                                                            // [MQTT-4.3.3-5]
	return cl.WritePacket(ack)
}

// processPubrel processes a Pubrel packet, denoting completion of a QOS 2 packet sent from the client.
func (s *Server) processPubrel(cl *Client, pk packets.Packet) error {
	if _, ok := cl.State.Inflight.Get(pk.PacketID); !ok { // [MQTT-4.3.3-7] [MQTT-4.3.3-13]
		return cl.WritePacket(s.buildAck(pk.PacketID, packets.Pubcomp, 0, pk.Properties, packets.ErrPacketIdentifierNotFound))
	}

	if pk.ReasonCode >= packets.ErrUnspecifiedError.Code || !pk.ReasonCodeValid() { // [MQTT-4.3.3-9]
		if ok := cl.State.Inflight.Delete(pk.PacketID); ok {
			atomic.AddInt64(&s.Info.Inflight, -1)
		}
		cl.ops.hooks.OnQosDropped(cl, pk)
		return nil
	}

	ack := s.buildAck(pk.PacketID, packets.Pubcomp, 0, pk.Properties, packets.CodeSuccess) // [MQTT-4.3.3-11]
	cl.State.Inflight.Set(ack)

	err := cl.WritePacket(ack)
	if err != nil {
		return err
	}

	cl.State.Inflight.IncreaseReceiveQuota()             // +1 RECV QUOTA
	cl.State.Inflight.IncreaseSendQuota()                // +1 SENT QUOTA
	if ok := cl.State.Inflight.Delete(pk.PacketID); ok { // [MQTT-4.3.3-12]
		atomic.AddInt64(&s.Info.Inflight, -1)
		s.hooks.OnQosComplete(cl, pk)
	}

	return nil
}

// processPubcomp processes a Pubcomp packet, denoting completion of a QOS 2 packet sent from the server.
func (s *Server) processPubcomp(cl *Client, pk packets.Packet) error {
	// regardless of whether the pubcomp is a success or failure, we end the qos flow, delete inflight, and restore the quotas.
	cl.State.Inflight.IncreaseReceiveQuota() // +1 RECV QUOTA
	cl.State.Inflight.IncreaseSendQuota()    // +1 SENT QUOTA
	if ok := cl.State.Inflight.Delete(pk.PacketID); ok {
		atomic.AddInt64(&s.Info.Inflight, -1)
		s.hooks.OnQosComplete(cl, pk)
	}

	return nil
}

// processSubscribe processes a Subscribe packet.
func (s *Server) processSubscribe(cl *Client, pk packets.Packet) error {
	pk = s.hooks.OnSubscribe(cl, pk)
	code := packets.CodeSuccess
	if _, ok := cl.State.Inflight.Get(pk.PacketID); ok {
		code = packets.ErrPacketIdentifierInUse
	}

	filterExisted := make([]bool, len(pk.Filters))
	reasonCodes := make([]byte, len(pk.Filters))
	for i, sub := range pk.Filters {
		if code != packets.CodeSuccess {
			reasonCodes[i] = code.Code // NB 3.9.3 Non-normative 0x91
			continue
		} else if !IsValidFilter(sub.Filter, false) {
			reasonCodes[i] = packets.ErrTopicFilterInvalid.Code
		} else if sub.NoLocal && IsSharedFilter(sub.Filter) {
			reasonCodes[i] = packets.ErrProtocolViolationInvalidSharedNoLocal.Code // [MQTT-3.8.3-4]
		} else if !s.hooks.OnACLCheck(cl, sub.Filter, false) {
			reasonCodes[i] = packets.ErrNotAuthorized.Code
			if s.Options.Capabilities.Compatibilities.ObscureNotAuthorized {
				reasonCodes[i] = packets.ErrUnspecifiedError.Code
			}
		} else {
			isNew := s.Topics.Subscribe(cl.ID, sub) // [MQTT-3.8.4-3]
			if isNew {
				atomic.AddInt64(&s.Info.Subscriptions, 1)
			}
			cl.State.Subscriptions.Add(sub.Filter, sub) // [MQTT-3.2.2-10]

			if sub.Qos > s.Options.Capabilities.MaximumQos {
				sub.Qos = s.Options.Capabilities.MaximumQos // [MQTT-3.2.2-9]
			}

			filterExisted[i] = !isNew
			reasonCodes[i] = sub.Qos // [MQTT-3.9.3-1] [MQTT-3.8.4-7]
		}

		if reasonCodes[i] > packets.CodeGrantedQos2.Code && cl.Properties.ProtocolVersion < 5 { // MQTT3
			reasonCodes[i] = packets.ErrUnspecifiedError.Code
		}
	}

	ack := packets.Packet{ // [MQTT-3.8.4-1] [MQTT-3.8.4-5]
		FixedHeader: packets.FixedHeader{
			Type: packets.Suback,
		},
		PacketID:    pk.PacketID, // [MQTT-2.2.1-6] [MQTT-3.8.4-2]
		ReasonCodes: reasonCodes, // [MQTT-3.8.4-6]
		Properties: packets.Properties{
			User: pk.Properties.User,
		},
	}

	if code.Code >= packets.ErrUnspecifiedError.Code {
		ack.Properties.ReasonString = code.Reason
	}

	s.hooks.OnSubscribed(cl, pk, reasonCodes)
	err := cl.WritePacket(ack)
	if err != nil {
		return err
	}

	for i, sub := range pk.Filters { // [MQTT-3.3.1-9]
		if reasonCodes[i] >= packets.ErrUnspecifiedError.Code {
			continue
		}

		s.publishRetainedToClient(cl, sub, filterExisted[i])
	}

	return nil
}

// processUnsubscribe processes an unsubscribe packet.
func (s *Server) processUnsubscribe(cl *Client, pk packets.Packet) error {
	code := packets.CodeSuccess
	if _, ok := cl.State.Inflight.Get(pk.PacketID); ok {
		code = packets.ErrPacketIdentifierInUse
	}

	pk = s.hooks.OnUnsubscribe(cl, pk)
	reasonCodes := make([]byte, len(pk.Filters))
	for i, sub := range pk.Filters { // [MQTT-3.10.4-6] [MQTT-3.11.3-1]
		if code != packets.CodeSuccess {
			reasonCodes[i] = code.Code // NB 3.11.3 Non-normative 0x91
			continue
		}

		if q := s.Topics.Unsubscribe(sub.Filter, cl.ID); q {
			atomic.AddInt64(&s.Info.Subscriptions, -1)
			reasonCodes[i] = packets.CodeSuccess.Code
		} else {
			reasonCodes[i] = packets.CodeNoSubscriptionExisted.Code
		}

		cl.State.Subscriptions.Delete(sub.Filter) // [MQTT-3.10.4-2] [MQTT-3.10.4-2] ~[MQTT-3.10.4-3]
	}

	ack := packets.Packet{ // [MQTT-3.10.4-4]
		FixedHeader: packets.FixedHeader{
			Type: packets.Unsuback,
		},
		PacketID:    pk.PacketID, // [MQTT-2.2.1-6]  [MQTT-3.10.4-5]
		ReasonCodes: reasonCodes, // [MQTT-3.11.3-2]
		Properties: packets.Properties{
			User: pk.Properties.User,
		},
	}

	if code.Code >= packets.ErrUnspecifiedError.Code {
		ack.Properties.ReasonString = code.Reason
	}

	s.hooks.OnUnsubscribed(cl, pk)
	return cl.WritePacket(ack)
}

// UnsubscribeClient unsubscribes a client from all of their subscriptions.
func (s *Server) UnsubscribeClient(cl *Client) {
	i := 0
	filterMap := cl.State.Subscriptions.GetAll()
	filters := make([]packets.Subscription, len(filterMap))
	for k := range filterMap {
		cl.State.Subscriptions.Delete(k)
	}

	if atomic.LoadUint32(&cl.State.isTakenOver) == 1 {
		return
	}

	for k, v := range filterMap {
		if s.Topics.Unsubscribe(k, cl.ID) {
			atomic.AddInt64(&s.Info.Subscriptions, -1)
		}
		filters[i] = v
		i++
	}
	s.hooks.OnUnsubscribed(cl, packets.Packet{FixedHeader: packets.FixedHeader{Type: packets.Unsubscribe}, Filters: filters})
}

// processAuth processes an Auth packet.
func (s *Server) processAuth(cl *Client, pk packets.Packet) error {
	_, err := s.hooks.OnAuthPacket(cl, pk)
	if err != nil {
		return err
	}

	return nil
}

// processDisconnect processes a Disconnect packet.
func (s *Server) processDisconnect(cl *Client, pk packets.Packet) error {
	if pk.Properties.SessionExpiryIntervalFlag {
		if pk.Properties.SessionExpiryInterval > 0 && cl.Properties.Props.SessionExpiryInterval == 0 {
			return packets.ErrProtocolViolationZeroNonZeroExpiry
		}

		cl.Properties.Props.SessionExpiryInterval = pk.Properties.SessionExpiryInterval
		cl.Properties.Props.SessionExpiryIntervalFlag = true
	}

	s.loop.willDelayed.Delete(cl.ID) // [MQTT-3.1.3-9] [MQTT-3.1.2-8]
	cl.Stop(packets.CodeDisconnect)  // [MQTT-3.14.4-2]

	return nil
}

// DisconnectClient sends a Disconnect packet to a client and then closes the client connection.
func (s *Server) DisconnectClient(cl *Client, code packets.Code) error {
	out := packets.Packet{
		FixedHeader: packets.FixedHeader{
			Type: packets.Disconnect,
		},
		ReasonCode: code.Code,
		Properties: packets.Properties{},
	}

	if code.Code >= packets.ErrUnspecifiedError.Code {
		out.Properties.ReasonString = code.Reason //  // [MQTT-3.14.2-1]
	}

	// We already have a code we are using to disconnect the client, so we are not
	// interested if the write packet fails due to a closed connection (as we are closing it).
	err := cl.WritePacket(out)
	if !s.Options.Capabilities.Compatibilities.PassiveClientDisconnect {
		cl.Stop(code)
		if code.Code >= packets.ErrUnspecifiedError.Code {
			return code
		}
	}

	return err
}

// publishSysTopics publishes the current values to the server $SYS topics.
// Due to the int to string conversions this method is not as cheap as
// some of the others so the publishing interval should be set appropriately.
func (s *Server) publishSysTopics() {
	pk := packets.Packet{
		FixedHeader: packets.FixedHeader{
			Type:   packets.Publish,
			Retain: true,
		},
		Created: time.Now().Unix(),
	}

	var m runtime.MemStats
	runtime.ReadMemStats(&m)
	atomic.StoreInt64(&s.Info.MemoryAlloc, int64(m.HeapInuse))
	atomic.StoreInt64(&s.Info.Threads, int64(runtime.NumGoroutine()))
	atomic.StoreInt64(&s.Info.Time, time.Now().Unix())
	atomic.StoreInt64(&s.Info.Uptime, time.Now().Unix()-atomic.LoadInt64(&s.Info.Started))
	atomic.StoreInt64(&s.Info.ClientsTotal, int64(s.Clients.Len()))
	atomic.StoreInt64(&s.Info.ClientsDisconnected, atomic.LoadInt64(&s.Info.ClientsTotal)-atomic.LoadInt64(&s.Info.ClientsConnected))

	topics := map[string]string{
		SysPrefix + "/broker/version":              s.Info.Version,
		SysPrefix + "/broker/time":                 AtomicItoa(&s.Info.Time),
		SysPrefix + "/broker/uptime":               AtomicItoa(&s.Info.Uptime),
		SysPrefix + "/broker/started":              AtomicItoa(&s.Info.Started),
		SysPrefix + "/broker/load/bytes/received":  AtomicItoa(&s.Info.BytesReceived),
		SysPrefix + "/broker/load/bytes/sent":      AtomicItoa(&s.Info.BytesSent),
		SysPrefix + "/broker/clients/connected":    AtomicItoa(&s.Info.ClientsConnected),
		SysPrefix + "/broker/clients/disconnected": AtomicItoa(&s.Info.ClientsDisconnected),
		SysPrefix + "/broker/clients/maximum":      AtomicItoa(&s.Info.ClientsMaximum),
		SysPrefix + "/broker/clients/total":        AtomicItoa(&s.Info.ClientsTotal),
		SysPrefix + "/broker/packets/received":     AtomicItoa(&s.Info.PacketsReceived),
		SysPrefix + "/broker/packets/sent":         AtomicItoa(&s.Info.PacketsSent),
		SysPrefix + "/broker/messages/received":    AtomicItoa(&s.Info.MessagesReceived),
		SysPrefix + "/broker/messages/sent":        AtomicItoa(&s.Info.MessagesSent),
		SysPrefix + "/broker/messages/dropped":     AtomicItoa(&s.Info.MessagesDropped),
		SysPrefix + "/broker/messages/inflight":    AtomicItoa(&s.Info.Inflight),
		SysPrefix + "/broker/retained":             AtomicItoa(&s.Info.Retained),
		SysPrefix + "/broker/subscriptions":        AtomicItoa(&s.Info.Subscriptions),
		SysPrefix + "/broker/system/memory":        AtomicItoa(&s.Info.MemoryAlloc),
		SysPrefix + "/broker/system/threads":       AtomicItoa(&s.Info.Threads),
	}

	for topic, payload := range topics {
		pk.TopicName = topic
		pk.Payload = []byte(payload)
		s.Topics.RetainMessage(pk.Copy(false))
		s.publishToSubscribers(pk)
	}

	s.hooks.OnSysInfoTick(s.Info)
}

// Close attempts to gracefully shut down the server, all listeners, clients, and stores.
func (s *Server) Close() error {
	close(s.done)
	s.Listeners.CloseAll(s.closeListenerClients)
	s.hooks.OnStopped()
	s.hooks.Stop()

	s.Log.Info("mochi mqtt server stopped")
	return nil
}

// closeListenerClients closes all clients on the specified listener.
func (s *Server) closeListenerClients(listener string) {
	clients := s.Clients.GetByListener(listener)
	for _, cl := range clients {
		_ = s.DisconnectClient(cl, packets.ErrServerShuttingDown)
	}
}

// sendLWT issues an LWT message to a topic when a client disconnects.
func (s *Server) sendLWT(cl *Client) {
	if atomic.LoadUint32(&cl.Properties.Will.Flag) == 0 {
		return
	}

	modifiedLWT := s.hooks.OnWill(cl, cl.Properties.Will)

	pk := packets.Packet{
		FixedHeader: packets.FixedHeader{
			Type:   packets.Publish,
			Retain: modifiedLWT.Retain, // [MQTT-3.1.2-14] [MQTT-3.1.2-15]
			Qos:    modifiedLWT.Qos,
		},
		TopicName: modifiedLWT.TopicName,
		Payload:   modifiedLWT.Payload,
		Properties: packets.Properties{
			User: modifiedLWT.User,
		},
		Origin:  cl.ID,
		Created: time.Now().Unix(),
	}

	if cl.Properties.Will.WillDelayInterval > 0 {
		pk.Connect.WillProperties.WillDelayInterval = cl.Properties.Will.WillDelayInterval
		pk.Expiry = time.Now().Unix() + int64(pk.Connect.WillProperties.WillDelayInterval)
		s.loop.willDelayed.Add(cl.ID, pk)
		return
	}

	if pk.FixedHeader.Retain {
		s.retainMessage(cl, pk)
	}

	s.publishToSubscribers(pk)                      // [MQTT-3.1.2-8]
	atomic.StoreUint32(&cl.Properties.Will.Flag, 0) // [MQTT-3.1.2-10]
	s.hooks.OnWillSent(cl, pk)
}

// readStore reads in any data from the persistent datastore (if applicable).
func (s *Server) readStore() error {
	if s.hooks.Provides(StoredClients) {
		clients, err := s.hooks.StoredClients()
		if err != nil {
			return fmt.Errorf("failed to load clients; %w", err)
		}
		s.loadClients(clients)
		s.Log.Debug("loaded clients from store", "len", len(clients))
	}

	if s.hooks.Provides(StoredSubscriptions) {
		subs, err := s.hooks.StoredSubscriptions()
		if err != nil {
			return fmt.Errorf("load subscriptions; %w", err)
		}
		s.loadSubscriptions(subs)
		s.Log.Debug("loaded subscriptions from store", "len", len(subs))
	}

	if s.hooks.Provides(StoredInflightMessages) {
		inflight, err := s.hooks.StoredInflightMessages()
		if err != nil {
			return fmt.Errorf("load inflight; %w", err)
		}
		s.loadInflight(inflight)
		s.Log.Debug("loaded inflights from store", "len", len(inflight))
	}

	if s.hooks.Provides(StoredRetainedMessages) {
		retained, err := s.hooks.StoredRetainedMessages()
		if err != nil {
			return fmt.Errorf("load retained; %w", err)
		}
		s.loadRetained(retained)
		s.Log.Debug("loaded retained messages from store", "len", len(retained))
	}

	if s.hooks.Provides(StoredSysInfo) {
		sysInfo, err := s.hooks.StoredSysInfo()
		if err != nil {
			return fmt.Errorf("load server info; %w", err)
		}
		s.loadServerInfo(sysInfo.Info)
		s.Log.Debug("loaded $SYS info from store")
	}

	return nil
}

// loadServerInfo restores server info from the datastore.
func (s *Server) loadServerInfo(v system.Info) {
	if s.Options.Capabilities.Compatibilities.RestoreSysInfoOnRestart {
		atomic.StoreInt64(&s.Info.BytesReceived, v.BytesReceived)
		atomic.StoreInt64(&s.Info.BytesSent, v.BytesSent)
		atomic.StoreInt64(&s.Info.ClientsMaximum, v.ClientsMaximum)
		atomic.StoreInt64(&s.Info.ClientsTotal, v.ClientsTotal)
		atomic.StoreInt64(&s.Info.ClientsDisconnected, v.ClientsDisconnected)
		atomic.StoreInt64(&s.Info.MessagesReceived, v.MessagesReceived)
		atomic.StoreInt64(&s.Info.MessagesSent, v.MessagesSent)
		atomic.StoreInt64(&s.Info.MessagesDropped, v.MessagesDropped)
		atomic.StoreInt64(&s.Info.PacketsReceived, v.PacketsReceived)
		atomic.StoreInt64(&s.Info.PacketsSent, v.PacketsSent)
		atomic.StoreInt64(&s.Info.InflightDropped, v.InflightDropped)
	}
	atomic.StoreInt64(&s.Info.Retained, v.Retained)
	atomic.StoreInt64(&s.Info.Inflight, v.Inflight)
	atomic.StoreInt64(&s.Info.Subscriptions, v.Subscriptions)
}

// loadSubscriptions restores subscriptions from the datastore.
func (s *Server) loadSubscriptions(v []storage.Subscription) {
	for _, sub := range v {
		sb := packets.Subscription{
			Filter:            sub.Filter,
			RetainHandling:    sub.RetainHandling,
			Qos:               sub.Qos,
			RetainAsPublished: sub.RetainAsPublished,
			NoLocal:           sub.NoLocal,
			Identifier:        sub.Identifier,
		}
		if s.Topics.Subscribe(sub.Client, sb) {
			if cl, ok := s.Clients.Get(sub.Client); ok {
				cl.State.Subscriptions.Add(sub.Filter, sb)
			}
		}
	}
}

// loadClients restores clients from the datastore.
func (s *Server) loadClients(v []storage.Client) {
	for _, c := range v {
		cl := s.NewClient(nil, c.Listener, c.ID, false)
		cl.Properties.Username = c.Username
		cl.Properties.Clean = c.Clean
		cl.Properties.ProtocolVersion = c.ProtocolVersion
		cl.Properties.Props = packets.Properties{
			SessionExpiryInterval:     c.Properties.SessionExpiryInterval,
			SessionExpiryIntervalFlag: c.Properties.SessionExpiryIntervalFlag,
			AuthenticationMethod:      c.Properties.AuthenticationMethod,
			AuthenticationData:        c.Properties.AuthenticationData,
			RequestProblemInfoFlag:    c.Properties.RequestProblemInfoFlag,
			RequestProblemInfo:        c.Properties.RequestProblemInfo,
			RequestResponseInfo:       c.Properties.RequestResponseInfo,
			ReceiveMaximum:            c.Properties.ReceiveMaximum,
			TopicAliasMaximum:         c.Properties.TopicAliasMaximum,
			User:                      c.Properties.User,
			MaximumPacketSize:         c.Properties.MaximumPacketSize,
		}
		cl.Properties.Will = Will(c.Will)
		s.Clients.Add(cl)
	}
}

// loadInflight restores inflight messages from the datastore.
func (s *Server) loadInflight(v []storage.Message) {
	for _, msg := range v {
		if client, ok := s.Clients.Get(msg.Origin); ok {
			client.State.Inflight.Set(msg.ToPacket())
		}
	}
}

// loadRetained restores retained messages from the datastore.
func (s *Server) loadRetained(v []storage.Message) {
	for _, msg := range v {
		s.Topics.RetainMessage(msg.ToPacket())
	}
}

// clearExpiredClients deletes all clients which have been disconnected for longer
// than their given expiry intervals.
func (s *Server) clearExpiredClients(dt int64) {
	for id, client := range s.Clients.GetAll() {
		disconnected := atomic.LoadInt64(&client.State.disconnected)
		if disconnected == 0 {
			continue
		}

		expire := s.Options.Capabilities.MaximumSessionExpiryInterval
		if client.Properties.ProtocolVersion == 5 && client.Properties.Props.SessionExpiryIntervalFlag {
			expire = client.Properties.Props.SessionExpiryInterval
		}

		if disconnected+int64(expire) < dt {
			s.hooks.OnClientExpired(client)
			s.Clients.Delete(id) // [MQTT-4.1.0-2]
		}
	}
}

// clearExpiredRetainedMessage deletes retained messages from topics if they have expired.
func (s *Server) clearExpiredRetainedMessages(now int64) {
	for filter, pk := range s.Topics.Retained.GetAll() {
		if (pk.Expiry > 0 && pk.Expiry < now) || pk.Created+s.Options.Capabilities.MaximumMessageExpiryInterval < now {
			s.Topics.Retained.Delete(filter)
			s.hooks.OnRetainedExpired(filter)
		}
	}
}

// clearExpiredInflights deletes any inflight messages which have expired.
func (s *Server) clearExpiredInflights(now int64) {
	for _, client := range s.Clients.GetAll() {
		if deleted := client.ClearInflights(now, s.Options.Capabilities.MaximumMessageExpiryInterval); len(deleted) > 0 {
			for _, id := range deleted {
				s.hooks.OnQosDropped(client, packets.Packet{PacketID: id})
			}
		}
	}
}

// sendDelayedLWT sends any LWT messages which have reached their issue time.
func (s *Server) sendDelayedLWT(dt int64) {
	for id, pk := range s.loop.willDelayed.GetAll() {
		if dt > pk.Expiry {
			s.publishToSubscribers(pk) // [MQTT-3.1.2-8]
			if cl, ok := s.Clients.Get(id); ok {
				if pk.FixedHeader.Retain {
					s.retainMessage(cl, pk)
				}
				cl.Properties.Will = Will{} // [MQTT-3.1.2-10]
				s.hooks.OnWillSent(cl, pk)
			}
			s.loop.willDelayed.Delete(id)
		}
	}
}

// AtomicItoa converts an int64 point to a string.
func AtomicItoa(ptr *int64) string {
	return strconv.FormatInt(atomic.LoadInt64(ptr), 10)
}<|MERGE_RESOLUTION|>--- conflicted
+++ resolved
@@ -26,15 +26,10 @@
 )
 
 const (
-<<<<<<< HEAD
-	Version                       = "2.3.0" // the current server version.
-	defaultSysTopicInterval int64 = 1       // the interval between $SYS topic publishes
-=======
 	Version                       = "2.4.0" // the current server version.
 	defaultSysTopicInterval int64 = 1       // the interval between $SYS topic publishes
 	LocalListener                 = "local"
 	InlineClientId                = "inline"
->>>>>>> fac733fd
 )
 
 var (
@@ -111,15 +106,11 @@
 	Logger *slog.Logger
 
 	// SysTopicResendInterval specifies the interval between $SYS topic updates in seconds.
-<<<<<<< HEAD
-	SysTopicResendInterval int64 `yaml:"sys_topic_resend_interval"`
-=======
 	SysTopicResendInterval int64
 
 	// Enable Inline client to allow direct subscribing and publishing from the parent codebase,
 	// with negligible performance difference (disabled by default to prevent confusion in statistics).
 	InlineClient bool
->>>>>>> fac733fd
 }
 
 // Server is an MQTT broker server. It should be created with server.New()
