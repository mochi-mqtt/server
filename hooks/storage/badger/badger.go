--- conflicted
+++ resolved
@@ -21,8 +21,8 @@
 
 const (
 	// defaultDbFile is the default file path for the badger db file.
-	defaultDbFile = ".badger"
-	defaultGcInterval = 5 * time.Minute
+	defaultDbFile         = ".badger"
+	defaultGcInterval     = 5 * 60 // gc interval in seconds
 	defaultGcDiscardRatio = 0.5
 )
 
@@ -54,28 +54,21 @@
 // Options contains configuration settings for the BadgerDB instance.
 type Options struct {
 	Options *badgerhold.Options
-<<<<<<< HEAD
 	Path    string `yaml:"path" json:"path"`
-=======
-
-	// The interval for garbage collection.
-	GcInterval time.Duration
-
 	// GcDiscardRatio specifies the ratio of log discard compared to the maximum possible log discard.
 	// Setting it to a higher value would result in fewer space reclaims, while setting it to a lower value
 	// would result in more space reclaims at the cost of increased activity on the LSM tree.
 	// discardRatio must be in the range (0.0, 1.0), both endpoints excluded, otherwise, it will be set to the default value of 0.5.
-	GcDiscardRatio float64
-	Path    string
->>>>>>> 26720c2f
+	GcDiscardRatio float64 `yaml:"gc_discard_ratio" json:"gc_discard_ratio"`
+	GcInterval     int64   `yaml:"gc_interval" json:"gc_interval"`
 }
 
 // Hook is a persistent storage hook based using BadgerDB file store as a backend.
 type Hook struct {
 	mqtt.HookBase
-	config *Options          // options for configuring the BadgerDB instance.
-	gcTicker *time.Ticker	 // Ticker for BadgerDB garbage collection.
-	db     *badgerhold.Store // the BadgerDB instance.
+	config   *Options          // options for configuring the BadgerDB instance.
+	gcTicker *time.Ticker      // Ticker for BadgerDB garbage collection.
+	db       *badgerhold.Store // the BadgerDB instance.
 }
 
 // ID returns the id of the hook.
@@ -140,7 +133,7 @@
 		h.config.GcInterval = defaultGcInterval
 	}
 
-	if h.config.GcDiscardRatio <= 0.0  || h.config.GcDiscardRatio >= 1.0{
+	if h.config.GcDiscardRatio <= 0.0 || h.config.GcDiscardRatio >= 1.0 {
 		h.config.GcDiscardRatio = defaultGcDiscardRatio
 	}
 
@@ -155,7 +148,7 @@
 		return err
 	}
 
-	h.gcTicker = time.NewTicker(h.config.GcInterval)
+	h.gcTicker = time.NewTicker(time.Duration(h.config.GcInterval) * time.Second)
 	go h.GcLoop()
 
 	return nil
@@ -228,7 +221,7 @@
 		return
 	}
 
-	if cl.StopCause() == packets.ErrSessionTakenOver {
+	if errors.Is(cl.StopCause(), packets.ErrSessionTakenOver) {
 		return
 	}
 
