// SPDX-License-Identifier: MIT
// SPDX-FileCopyrightText: 2022 mochi-mqtt, mochi-co
// SPDX-FileContributor: mochi-co

package auth

import (
	"os"
	"testing"

<<<<<<< HEAD
	"log/slog"

	"github.com/mochi-co/mqtt/v2"
	"github.com/mochi-co/mqtt/v2/packets"
=======
	"github.com/mochi-mqtt/server/v2"
	"github.com/mochi-mqtt/server/v2/packets"
	"github.com/rs/zerolog"
>>>>>>> 0df69a4a
	"github.com/stretchr/testify/require"
)

var logger = slog.New(slog.NewTextHandler(os.Stdout, nil))

// func teardown(t *testing.T, path string, h *Hook) {
// 	h.Stop()
// }

func TestBasicID(t *testing.T) {
	h := new(Hook)
	require.Equal(t, "auth-ledger", h.ID())
}

func TestBasicProvides(t *testing.T) {
	h := new(Hook)
	require.True(t, h.Provides(mqtt.OnACLCheck))
	require.True(t, h.Provides(mqtt.OnConnectAuthenticate))
	require.False(t, h.Provides(mqtt.OnPublish))
}

func TestBasicInitBadConfig(t *testing.T) {
	h := new(Hook)
	h.SetOpts(logger, nil)

	err := h.Init(map[string]any{})
	require.Error(t, err)
}

func TestBasicInitDefaultConfig(t *testing.T) {
	h := new(Hook)
	h.SetOpts(logger, nil)

	err := h.Init(nil)
	require.NoError(t, err)
}

func TestBasicInitWithLedgerPointer(t *testing.T) {
	h := new(Hook)
	h.SetOpts(logger, nil)

	ln := &Ledger{
		Auth: []AuthRule{
			{
				Remote: "127.0.0.1",
				Allow:  true,
			},
		},
		ACL: []ACLRule{
			{
				Remote: "127.0.0.1",
				Filters: Filters{
					"#": ReadWrite,
				},
			},
		},
	}

	err := h.Init(&Options{
		Ledger: ln,
	})

	require.NoError(t, err)
	require.Same(t, ln, h.ledger)
}

func TestBasicInitWithLedgerJSON(t *testing.T) {
	h := new(Hook)
	h.SetOpts(logger, nil)

	require.Nil(t, h.ledger)
	err := h.Init(&Options{
		Data: ledgerJSON,
	})

	require.NoError(t, err)
	require.Equal(t, ledgerStruct.Auth[0].Username, h.ledger.Auth[0].Username)
	require.Equal(t, ledgerStruct.ACL[0].Client, h.ledger.ACL[0].Client)
}

func TestBasicInitWithLedgerYAML(t *testing.T) {
	h := new(Hook)
	h.SetOpts(logger, nil)

	require.Nil(t, h.ledger)
	err := h.Init(&Options{
		Data: ledgerYAML,
	})

	require.NoError(t, err)
	require.Equal(t, ledgerStruct.Auth[0].Username, h.ledger.Auth[0].Username)
	require.Equal(t, ledgerStruct.ACL[0].Client, h.ledger.ACL[0].Client)
}

func TestBasicInitWithLedgerBadDAta(t *testing.T) {
	h := new(Hook)
	h.SetOpts(logger, nil)

	require.Nil(t, h.ledger)
	err := h.Init(&Options{
		Data: []byte("fdsfdsafasd"),
	})

	require.Error(t, err)
}

func TestOnConnectAuthenticate(t *testing.T) {
	h := new(Hook)
	h.SetOpts(logger, nil)

	ln := new(Ledger)
	ln.Auth = checkLedger.Auth
	ln.ACL = checkLedger.ACL
	err := h.Init(
		&Options{
			Ledger: ln,
		},
	)

	require.NoError(t, err)

	require.True(t, h.OnConnectAuthenticate(
		&mqtt.Client{
			Properties: mqtt.ClientProperties{
				Username: []byte("mochi"),
			},
		},
		packets.Packet{Connect: packets.ConnectParams{Password: []byte("melon")}},
	))

	require.False(t, h.OnConnectAuthenticate(
		&mqtt.Client{
			Properties: mqtt.ClientProperties{
				Username: []byte("mochi"),
			},
		},
		packets.Packet{Connect: packets.ConnectParams{Password: []byte("bad-pass")}},
	))

	require.False(t, h.OnConnectAuthenticate(
		&mqtt.Client{},
		packets.Packet{},
	))
}

func TestOnACL(t *testing.T) {
	h := new(Hook)
	h.SetOpts(logger, nil)

	ln := new(Ledger)
	ln.Auth = checkLedger.Auth
	ln.ACL = checkLedger.ACL
	err := h.Init(
		&Options{
			Ledger: ln,
		},
	)

	require.NoError(t, err)

	require.True(t, h.OnACLCheck(
		&mqtt.Client{
			Properties: mqtt.ClientProperties{
				Username: []byte("mochi"),
			},
		},
		"mochi/info",
		true,
	))

	require.False(t, h.OnACLCheck(
		&mqtt.Client{
			Properties: mqtt.ClientProperties{
				Username: []byte("mochi"),
			},
		},
		"d/j/f",
		true,
	))

	require.True(t, h.OnACLCheck(
		&mqtt.Client{
			Properties: mqtt.ClientProperties{
				Username: []byte("mochi"),
			},
		},
		"readonly",
		false,
	))

	require.False(t, h.OnACLCheck(
		&mqtt.Client{
			Properties: mqtt.ClientProperties{
				Username: []byte("mochi"),
			},
		},
		"readonly",
		true,
	))
}<|MERGE_RESOLUTION|>--- conflicted
+++ resolved
@@ -5,19 +5,12 @@
 package auth
 
 import (
+	"log/slog"
 	"os"
 	"testing"
 
-<<<<<<< HEAD
-	"log/slog"
-
-	"github.com/mochi-co/mqtt/v2"
-	"github.com/mochi-co/mqtt/v2/packets"
-=======
-	"github.com/mochi-mqtt/server/v2"
+	mqtt "github.com/mochi-mqtt/server/v2"
 	"github.com/mochi-mqtt/server/v2/packets"
-	"github.com/rs/zerolog"
->>>>>>> 0df69a4a
 	"github.com/stretchr/testify/require"
 )
 
