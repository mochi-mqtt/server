--- conflicted
+++ resolved
@@ -30,14 +30,8 @@
 	github.com/google/go-cmp v0.5.8 // indirect
 	github.com/pkg/errors v0.9.1 // indirect
 	github.com/pmezard/go-difflib v1.0.0 // indirect
-<<<<<<< HEAD
-	github.com/yuin/gopher-lua v1.1.0 // indirect
-	golang.org/x/net v0.7.0 // indirect
-	golang.org/x/sys v0.5.0 // indirect
-=======
 	github.com/yuin/gopher-lua v0.0.0-20210529063254-f4c35e4016d9 // indirect
 	golang.org/x/net v0.17.0 // indirect
 	golang.org/x/sys v0.13.0 // indirect
->>>>>>> 916d0220
 	google.golang.org/protobuf v1.28.1 // indirect
 )